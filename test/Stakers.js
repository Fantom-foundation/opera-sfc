--- conflicted
+++ resolved
@@ -153,14 +153,9 @@
         let thirdStakerID = await this.stakers.getStakerID(thirdStaker);
         await this.stakers._makeEpochSnapshots(10000);
 
-<<<<<<< HEAD
-        expect(await this.stakers.calcValidatorReward(firstStakerID, new BN('1'))).to.be.bignumber.equal(ether('0.267647249999999983'));
-        expect(await this.stakers.calcValidatorReward(secondStakerID, new BN('1'))).to.be.bignumber.equal(ether('0.082353000000000076'));
-        expect(await this.stakers.calcValidatorReward(thirdStakerID, new BN('1'))).to.be.bignumber.equal(ether('0'));
-=======
         expect(await this.stakers._calcValidatorReward(firstStakerID, new BN('1'))).to.be.bignumber.equal(ether('0.267647249999999983'));
         expect(await this.stakers._calcValidatorReward(secondStakerID, new BN('1'))).to.be.bignumber.equal(ether('0.082353000000000076'));
->>>>>>> e7b2fb4a
+        expect(await this.stakers._calcValidatorReward(thirdStakerID, new BN('1'))).to.be.bignumber.equal(ether('0'));
 
     });
 
@@ -174,16 +169,12 @@
         let secondStakerID = await this.stakers.getStakerID(secondStaker);
         await this.stakers._makeEpochSnapshots(10000);
 
-<<<<<<< HEAD
         await this.stakers._createStake({from: thirdStaker, value: ether('1.0')});
         let thirdStakerID = await this.stakers.getStakerID(thirdStaker);
         await this.stakers._makeEpochSnapshots(10000);
 
-        expect(await this.stakers.calcDelegationReward(firstStakerID, new BN('1'), ether('15.0'))).to.be.bignumber.equal(ether('1.050000749999999937'));
-        expect(await this.stakers.calcDelegationReward(thirdStakerID, new BN('1'), ether('0'))).to.be.bignumber.equal(ether('0'));
-=======
         expect(await this.stakers._calcDelegationReward(firstStakerID, new BN('1'), ether('15.0'))).to.be.bignumber.equal(ether('1.050000749999999937'));
->>>>>>> e7b2fb4a
+        expect(await this.stakers._calcDelegationReward(thirdStakerID, new BN('1'), ether('0'))).to.be.bignumber.equal(ether('0'));
     });
 
     it('checking claimDelegationRewards function', async () => {
