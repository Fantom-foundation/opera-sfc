--- conflicted
+++ resolved
@@ -40,11 +40,7 @@
       const account = ethers.Wallet.createRandom();
       await expect(this.nodeDriverAuth.connect(this.nonOwner).migrateTo(account)).to.be.revertedWithCustomError(
         this.nodeDriverAuth,
-<<<<<<< HEAD
-        'NotOwner',
-=======
         'OwnableUnauthorizedAccount',
->>>>>>> 7be31eec
       );
     });
   });
@@ -59,11 +55,7 @@
       const address = ethers.Wallet.createRandom();
       await expect(
         this.nodeDriverAuth.connect(this.nonOwner).copyCode(this.sfc, address),
-<<<<<<< HEAD
-      ).to.be.revertedWithCustomError(this.nodeDriverAuth, 'NotOwner');
-=======
       ).to.be.revertedWithCustomError(this.nodeDriverAuth, 'OwnableUnauthorizedAccount');
->>>>>>> 7be31eec
     });
   });
 
@@ -77,11 +69,7 @@
     it('Should revert when not owner', async function () {
       await expect(this.nodeDriverAuth.connect(this.nonOwner).updateNetworkVersion(1)).to.be.revertedWithCustomError(
         this.nodeDriverAuth,
-<<<<<<< HEAD
-        'NotOwner',
-=======
         'OwnableUnauthorizedAccount',
->>>>>>> 7be31eec
       );
     });
   });
@@ -94,11 +82,7 @@
     it('Should revert when not owner', async function () {
       await expect(this.nodeDriverAuth.connect(this.nonOwner).advanceEpochs(10)).to.be.revertedWithCustomError(
         this.nodeDriverAuth,
-<<<<<<< HEAD
-        'NotOwner',
-=======
         'OwnableUnauthorizedAccount',
->>>>>>> 7be31eec
       );
     });
   });
