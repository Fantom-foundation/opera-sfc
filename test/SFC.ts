import { ethers } from 'hardhat';
import { expect } from 'chai';
import { loadFixture } from '@nomicfoundation/hardhat-network-helpers';
import {
  EVMWriter,
  NodeDriver,
  NodeDriverAuth,
  SFCLib,
  SFCUnitTestI,
  UnitTestConstantsManager,
  UnitTestNetworkInitializer,
} from '../typechain-types';
import { beforeEach, Context } from 'mocha';
import { BlockchainNode, ValidatorMetrics } from './helpers/BlockchainNode';

describe('SFC', () => {
  const fixture = async () => {
    const [owner, user] = await ethers.getSigners();
    const sfc: SFCUnitTestI = await ethers.getContractAt('SFCUnitTestI', await ethers.deployContract('UnitTestSFC'));
    const nodeDriver: NodeDriver = await ethers.deployContract('NodeDriver');
    const evmWriter: EVMWriter = await ethers.deployContract('StubEvmWriter');
    const nodeDriverAuth: NodeDriverAuth = await ethers.deployContract('NodeDriverAuth');
    const sfcLib: SFCLib = await ethers.deployContract('UnitTestSFCLib');
    const initializer: UnitTestNetworkInitializer = await ethers.deployContract('UnitTestNetworkInitializer');

    await initializer.initializeAll(0, 0, sfc, sfcLib, nodeDriverAuth, nodeDriver, evmWriter, owner);
    const constants: UnitTestConstantsManager = await ethers.getContractAt(
      'UnitTestConstantsManager',
      await sfc.constsAddress(),
    );
    await sfc.rebaseTime();

    return {
      owner,
      user,
      sfc,
      evmWriter,
      nodeDriver,
      nodeDriverAuth,
      sfcLib,
      constants,
    };
  };

  beforeEach(async function () {
    Object.assign(this, await loadFixture(fixture));
  });

  it('Should revert when amount sent', async function () {
    await expect(
      this.owner.sendTransaction({
        to: this.sfc,
        value: 1,
      }),
    ).to.revertedWithCustomError(this.sfc, 'TransfersNotAllowed');
  });

  describe('Genesis validator', () => {
    beforeEach(async function () {
      const validator = ethers.Wallet.createRandom();
      await this.sfc.enableNonNodeCalls();
      await this.sfc.setGenesisValidator(
        validator.address,
        1,
        validator.publicKey,
        1 << 3,
        await this.sfc.currentEpoch(),
        Date.now(),
        0,
        0,
      );
      await this.sfc.disableNonNodeCalls();
    });

    it('Should succeed and set genesis validator with bad status', async function () {
      await this.sfc._syncValidator(1, false);
    });

    it('Should revert when sealEpoch not called by node', async function () {
      await expect(this.sfc.sealEpoch([1], [1], [1], [1], 0)).to.be.revertedWithCustomError(this.sfc, 'NotDriverAuth');
    });

    it('Should revert when SealEpochValidators not called by node', async function () {
      await expect(this.sfc.sealEpochValidators([1])).to.be.revertedWithCustomError(this.sfc, 'NotDriverAuth');
    });
  });

  describe('Constants', () => {
    it('Should succeed and return now()', async function () {
      const block = await ethers.provider.getBlock('latest');
      expect(block).to.not.be.equal(null);
      expect(await this.sfc.getBlockTime()).to.be.within(block!.timestamp - 100, block!.timestamp + 100);
    });

    it('Should succeed and return getTime()', async function () {
      const block = await ethers.provider.getBlock('latest');
      expect(block).to.not.be.equal(null);
      expect(await this.sfc.getTime()).to.be.within(block!.timestamp - 100, block!.timestamp + 100);
    });

    it('Should succeed and return current epoch', async function () {
      expect(await this.sfc.currentEpoch()).to.equal(1);
    });

    it('Should succeed and return current sealed epoch', async function () {
      expect(await this.sfc.currentSealedEpoch()).to.equal(0);
    });

    it('Should succeed and return minimum amount to stake for validator', async function () {
      expect(await this.constants.minSelfStake()).to.equal(ethers.parseEther('0.3175'));
    });

    it('Should succeed and return maximum ratio of delegations a validator can have', async function () {
      expect(await this.constants.maxDelegatedRatio()).to.equal(ethers.parseEther('16'));
    });

    it('Should succeed and return commission fee in percentage a validator will get from a delegation', async function () {
      expect(await this.constants.validatorCommission()).to.equal(ethers.parseEther('0.15'));
    });

    it('Should succeed and return burnt fee share', async function () {
      expect(await this.constants.burntFeeShare()).to.equal(ethers.parseEther('0.2'));
    });

    it('Should succeed and return treasury fee share', async function () {
      expect(await this.constants.treasuryFeeShare()).to.equal(ethers.parseEther('0.1'));
    });

    it('Should succeed and return ratio of the reward rate at base rate (without lockup)', async function () {
      expect(await this.constants.unlockedRewardRatio()).to.equal(ethers.parseEther('0.3'));
    });

    it('Should succeed and return minimum duration of a stake/delegation lockup', async function () {
      expect(await this.constants.minLockupDuration()).to.equal(86400 * 14);
    });

    it('Should succeed and return maximum duration of a stake/delegation lockup', async function () {
      expect(await this.constants.maxLockupDuration()).to.equal(86400 * 365);
    });

    it('Should succeed and return period of time that stake is locked', async function () {
      expect(await this.constants.withdrawalPeriodTime()).to.equal(60 * 60 * 24 * 7);
    });

    it('Should succeed and return number of epochs that stake is locked', async function () {
      expect(await this.constants.withdrawalPeriodEpochs()).to.equal(3);
    });

    it('Should succeed and return version of the current implementation', async function () {
      expect(await this.sfc.version()).to.equal(ethers.hexlify(ethers.toUtf8Bytes('305')));
    });
  });

  describe('Create validator', () => {
    const validatorsFixture = async () => {
      const [validator, secondValidator] = await ethers.getSigners();
      return {
        validator,
        secondValidator,
      };
    };

    beforeEach(async function () {
      Object.assign(this, await loadFixture(validatorsFixture));
    });

    it('Should succeed and create a validator and return its id', async function () {
      await this.sfc
        .connect(this.validator)
        .createValidator(ethers.Wallet.createRandom().publicKey, { value: ethers.parseEther('0.4') });
      expect(await this.sfc.lastValidatorID()).to.equal(1);
    });

    it('Should revert when insufficient self-stake to create a validator', async function () {
      await expect(
        this.sfc
          .connect(this.validator)
          .createValidator(ethers.Wallet.createRandom().publicKey, { value: ethers.parseEther('0.1') }),
      ).to.be.revertedWithCustomError(this.sfc, 'InsufficientSelfStake');
    });

    it('Should revert when public key is empty while creating a validator', async function () {
      await expect(
        this.sfc.connect(this.validator).createValidator('0x', { value: ethers.parseEther('0.4') }),
      ).to.be.revertedWithCustomError(this.sfc, 'EmptyPubkey');
    });

    it('Should succeed and create two validators and return id of last validator', async function () {
      expect(await this.sfc.lastValidatorID()).to.equal(0);
      expect(await this.sfc.getValidatorID(this.validator)).to.equal(0);
      expect(await this.sfc.getValidatorID(this.secondValidator)).to.equal(0);

      await this.sfc
        .connect(this.validator)
        .createValidator(ethers.Wallet.createRandom().publicKey, { value: ethers.parseEther('0.4') });
      expect(await this.sfc.getValidatorID(this.validator)).to.equal(1);
      expect(await this.sfc.lastValidatorID()).to.equal(1);

      await this.sfc
        .connect(this.secondValidator)
        .createValidator(ethers.Wallet.createRandom().publicKey, { value: ethers.parseEther('0.5') });
      expect(await this.sfc.getValidatorID(this.secondValidator)).to.equal(2);
      expect(await this.sfc.lastValidatorID()).to.equal(2);
    });

    it('Should succeed and return delegation', async function () {
      await this.sfc
        .connect(this.secondValidator)
        .createValidator(ethers.Wallet.createRandom().publicKey, { value: ethers.parseEther('0.5') });
      await this.sfc.connect(this.secondValidator).delegate(1, { value: ethers.parseEther('0.1') });
    });

    it('Should revert when staking to non-existing validator', async function () {
      await expect(
        this.sfc.connect(this.secondValidator).delegate(1, { value: ethers.parseEther('0.1') }),
      ).to.be.revertedWithCustomError(this.sfc, 'ValidatorNotExists');
    });

    it('Should succeed and stake with different delegators', async function () {
      await this.sfc
        .connect(this.validator)
        .createValidator(ethers.Wallet.createRandom().publicKey, { value: ethers.parseEther('0.5') });
      await this.sfc.connect(this.validator).delegate(1, { value: ethers.parseEther('0.1') });

      await this.sfc
        .connect(this.secondValidator)
        .createValidator(ethers.Wallet.createRandom().publicKey, { value: ethers.parseEther('0.5') });
      await this.sfc.connect(this.secondValidator).delegate(2, { value: ethers.parseEther('0.3') });
      await this.sfc.connect(this.validator).delegate(1, { value: ethers.parseEther('0.2') });
    });

    it('Should succeed and return the amount of delegated for each Delegator', async function () {
      await this.sfc
        .connect(this.validator)
        .createValidator(ethers.Wallet.createRandom().publicKey, { value: ethers.parseEther('0.5') });
      await this.sfc.connect(this.validator).delegate(1, { value: ethers.parseEther('0.1') });
      expect(await this.sfc.getStake(this.validator, await this.sfc.getValidatorID(this.validator))).to.equal(
        ethers.parseEther('0.6'),
      );

      await this.sfc
        .connect(this.secondValidator)
        .createValidator(ethers.Wallet.createRandom().publicKey, { value: ethers.parseEther('0.5') });
      await this.sfc.connect(this.secondValidator).delegate(2, { value: ethers.parseEther('0.3') });
      expect(
        await this.sfc.getStake(this.secondValidator, await this.sfc.getValidatorID(this.secondValidator)),
      ).to.equal(ethers.parseEther('0.8'));

      await this.sfc.connect(this.validator).delegate(2, { value: ethers.parseEther('0.1') });
      expect(await this.sfc.getStake(this.validator, await this.sfc.getValidatorID(this.secondValidator))).to.equal(
        ethers.parseEther('0.1'),
      );
    });

    it('Should succeed and return the total of received Stake', async function () {
      await this.sfc
        .connect(this.validator)
        .createValidator(ethers.Wallet.createRandom().publicKey, { value: ethers.parseEther('0.5') });

      await this.sfc.connect(this.validator).delegate(1, { value: ethers.parseEther('0.1') });
      await this.sfc.connect(this.secondValidator).delegate(1, { value: ethers.parseEther('0.2') });

      const validator = await this.sfc.getValidator(1);
      expect(validator.receivedStake).to.equal(ethers.parseEther('0.8'));
    });
  });

  describe('Ownable', () => {
    it('Should succeed and return the owner of the contract', async function () {
      expect(await this.sfc.owner()).to.equal(this.owner);
    });

    it('Should succeed and return true if the caller is the owner of the contract', async function () {
      expect(await this.sfc.isOwner()).to.equal(true);
      expect(await this.sfc.connect(this.user).isOwner()).to.equal(false);
    });

    it('Should succeed and return address(0) if owner leaves the contract without owner', async function () {
      expect(await this.sfc.owner()).to.equal(this.owner);
      await this.sfc.renounceOwnership();
      expect(await this.sfc.owner()).to.equal(ethers.ZeroAddress);
    });

    it('Should succeed and transfer ownership to the new owner', async function () {
      expect(await this.sfc.owner()).to.equal(this.owner);
      await this.sfc.transferOwnership(this.user);
      expect(await this.sfc.owner()).to.equal(this.user);
    });

    it('Should revert when transferring ownership if not owner', async function () {
      await expect(this.sfc.connect(this.user).transferOwnership(ethers.ZeroAddress)).to.be.revertedWithCustomError(
        this.nodeDriverAuth,
<<<<<<< HEAD
        'NotOwner',
=======
        'OwnableUnauthorizedAccount',
>>>>>>> 15407b97
      );
    });

    it('Should revert when transferring ownership to zero address', async function () {
<<<<<<< HEAD
      await expect(this.sfc.transferOwnership(ethers.ZeroAddress)).to.be.revertedWithCustomError(
        this.nodeDriverAuth,
        'ZeroAddress',
      );
=======
      await expect(this.sfc.transferOwnership(ethers.ZeroAddress))
        .to.be.revertedWithCustomError(this.nodeDriverAuth, 'OwnableInvalidOwner')
        .withArgs(ethers.ZeroAddress);
>>>>>>> 15407b97
    });
  });

  describe('Events emitter', () => {
    it('Should succeed and call updateNetworkRules', async function () {
      await this.nodeDriverAuth.updateNetworkRules(
        '0x7b22446167223a7b224d6178506172656e7473223a357d2c2245636f6e6f6d79223a7b22426c6f636b4d6973736564536c61636b223a377d2c22426c6f636b73223a7b22426c6f636b476173486172644c696d6974223a313030307d7d',
      );
    });

    it('Should succeed and call updateOfflinePenaltyThreshold', async function () {
      await this.constants.updateOfflinePenaltyThresholdTime(86_400);
      await this.constants.updateOfflinePenaltyThresholdBlocksNum(1_000);
    });
  });

  describe('Prevent Genesis Call if not node', () => {
    it('Should revert when setGenesisValidator is not called not node', async function () {
      const validator = ethers.Wallet.createRandom();
      await expect(
        this.sfc.setGenesisValidator(
          validator,
          1,
          validator.publicKey,
          0,
          await this.sfc.currentEpoch(),
          Date.now(),
          0,
          0,
        ),
      ).to.be.revertedWithCustomError(this.sfc, 'NotDriverAuth');
    });

    it('Should revert when setGenesisDelegation is not called not node', async function () {
      const delegator = ethers.Wallet.createRandom();
      await expect(this.sfc.setGenesisDelegation(delegator, 1, 100, 0, 0, 0, 0, 0, 1000)).to.be.revertedWithCustomError(
        this.sfc,
        'NotDriverAuth',
      );
    });
  });

  describe('Validator', () => {
    const validatorsFixture = async function (this: Context) {
      const [validator, delegator, secondDelegator, thirdDelegator] = await ethers.getSigners();

      await this.sfc
        .connect(validator)
        .createValidator(ethers.Wallet.createRandom().publicKey, { value: ethers.parseEther('10') });
      await this.sfc.connect(delegator).delegate(1, { value: ethers.parseEther('11') });

      await this.sfc.connect(secondDelegator).delegate(1, { value: ethers.parseEther('8') });
      await this.sfc.connect(thirdDelegator).delegate(1, { value: ethers.parseEther('8') });

      const validatorStruct = await this.sfc.getValidator(1);

      return {
        validator,
        validatorStruct,
        delegator,
        secondDelegator,
        thirdDelegator,
      };
    };

    beforeEach(async function () {
      return Object.assign(this, await loadFixture(validatorsFixture.bind(this)));
    });

    describe('Returns Validator', () => {
      it('Should succeed and return validator status', async function () {
        expect(this.validatorStruct.status).to.equal(0);
      });

      it('Should succeed and return validator deactivated time', async function () {
        expect(this.validatorStruct.deactivatedTime).to.equal(0);
      });

      it('Should succeed and return validator deactivated Epoch', async function () {
        expect(this.validatorStruct.deactivatedEpoch).to.equal(0);
      });

      it('Should succeed and return validator Received Stake', async function () {
        expect(this.validatorStruct.receivedStake).to.equal(ethers.parseEther('37'));
      });

      it('Should succeed and return validator Created Epoch', async function () {
        expect(this.validatorStruct.createdEpoch).to.equal(1);
      });

      it('Should succeed and return validator Created Time', async function () {
        const block = await ethers.provider.getBlock('latest');
        expect(block).to.not.equal(null);
        expect(this.validatorStruct.createdTime).to.be.within(block!.timestamp - 5, block!.timestamp + 5);
      });

      it('Should succeed and return validator Auth (address)', async function () {
        expect(this.validatorStruct.auth).to.equal(this.validator.address);
      });
    });

    describe('EpochSnapshot', () => {
      it('Should succeed and return stashedRewardsUntilEpoch', async function () {
        expect(await this.sfc.currentEpoch.call()).to.equal(1);
        expect(await this.sfc.currentSealedEpoch()).to.equal(0);
        await this.sfc.enableNonNodeCalls();
        await this.sfc.sealEpoch([100, 101, 102], [100, 101, 102], [100, 101, 102], [100, 101, 102], 0);
        expect(await this.sfc.currentEpoch.call()).to.equal(2);
        expect(await this.sfc.currentSealedEpoch()).to.equal(1);
        for (let i = 0; i < 4; i++) {
          await this.sfc.sealEpoch([100, 101, 102], [100, 101, 102], [100, 101, 102], [100, 101, 102], 0);
        }
        expect(await this.sfc.currentEpoch.call()).to.equal(6);
        expect(await this.sfc.currentSealedEpoch()).to.equal(5);
      });

      it('Should succeed and return endBlock', async function () {
        const epochNumber = await this.sfc.currentEpoch();
        await this.sfc.enableNonNodeCalls();
        await this.sfc.sealEpoch([100, 101, 102], [100, 101, 102], [100, 101, 102], [100, 101, 102], 0);
        const lastBlock = await ethers.provider.getBlockNumber();
        // endBlock is on second position
        expect((await this.sfc.getEpochSnapshot(epochNumber))[1]).to.equal(lastBlock);
        expect(await this.sfc.getEpochEndBlock(epochNumber)).to.equal(lastBlock);
      });
    });
  });

  describe('Methods tests', () => {
    it('Should succeed and check createValidator function', async function () {
      const node = new BlockchainNode(this.sfc);
      const [validator, secondValidator] = await ethers.getSigners();
      const pubkey = ethers.Wallet.createRandom().publicKey;
      const secondPubkey = ethers.Wallet.createRandom().publicKey;
      await this.sfc.enableNonNodeCalls();

      expect(await this.sfc.lastValidatorID()).to.equal(0);

      await expect(
        this.sfc
          .connect(validator)
          .createValidator(ethers.Wallet.createRandom().publicKey, { value: ethers.parseEther('0.1') }),
      ).to.be.revertedWithCustomError(this.sfc, 'InsufficientSelfStake');

      await node.handleTx(
        await this.sfc.connect(validator).createValidator(pubkey, { value: ethers.parseEther('0.3175') }),
      );

      await expect(
        this.sfc
          .connect(validator)
          .createValidator(ethers.Wallet.createRandom().publicKey, { value: ethers.parseEther('0.5') }),
      ).to.be.revertedWithCustomError(this.sfc, 'ValidatorExists');

      await node.handleTx(
        await this.sfc.connect(secondValidator).createValidator(secondPubkey, { value: ethers.parseEther('0.5') }),
      );

      expect(await this.sfc.lastValidatorID()).to.equal(2);
      expect(await this.sfc.totalStake()).to.equal(ethers.parseEther('0.8175'));

      const firstValidatorID = await this.sfc.getValidatorID(validator);
      const secondValidatorID = await this.sfc.getValidatorID(secondValidator);
      expect(firstValidatorID).to.equal(1);
      expect(secondValidatorID).to.equal(2);

      expect(await this.sfc.getValidatorPubkey(firstValidatorID)).to.equal(pubkey);
      expect(await this.sfc.getValidatorPubkey(secondValidatorID)).to.equal(secondPubkey);

      const firstValidatorObj = await this.sfc.getValidator(firstValidatorID);
      const secondValidatorObj = await this.sfc.getValidator(secondValidatorID);

      // check first validator object
      expect(firstValidatorObj.receivedStake).to.equal(ethers.parseEther('0.3175'));
      expect(firstValidatorObj.createdEpoch).to.equal(1);
      expect(firstValidatorObj.auth).to.equal(validator.address);
      expect(firstValidatorObj.status).to.equal(0);
      expect(firstValidatorObj.deactivatedTime).to.equal(0);
      expect(firstValidatorObj.deactivatedEpoch).to.equal(0);

      // check second validator object
      expect(secondValidatorObj.receivedStake).to.equal(ethers.parseEther('0.5'));
      expect(secondValidatorObj.createdEpoch).to.equal(1);
      expect(secondValidatorObj.auth).to.equal(secondValidator.address);
      expect(secondValidatorObj.status).to.equal(0);
      expect(secondValidatorObj.deactivatedTime).to.equal(0);
      expect(secondValidatorObj.deactivatedEpoch).to.equal(0);

      // // check created delegations
      expect(await this.sfc.getStake(validator, firstValidatorID)).to.equal(ethers.parseEther('0.3175'));
      expect(await this.sfc.getStake(secondValidator, secondValidatorID)).to.equal(ethers.parseEther('0.5'));

      // check fired node-related logs
      expect(node.nextValidatorWeights.size).to.equal(2);
      expect(node.nextValidatorWeights.get(firstValidatorID)).to.equal(ethers.parseEther('0.3175'));
      expect(node.nextValidatorWeights.get(secondValidatorID)).to.equal(ethers.parseEther('0.5'));
    });

    it('Should succeed and check sealing epoch', async function () {
      const node = new BlockchainNode(this.sfc);
      const [validator, secondValidator, thirdValidator] = await ethers.getSigners();
      await this.sfc.enableNonNodeCalls();

      await node.handleTx(
        await this.sfc
          .connect(validator)
          .createValidator(ethers.Wallet.createRandom().publicKey, { value: ethers.parseEther('0.3175') }),
      );

      await node.handleTx(
        await this.sfc
          .connect(secondValidator)
          .createValidator(ethers.Wallet.createRandom().publicKey, { value: ethers.parseEther('0.6825') }),
      );

      await node.sealEpoch(100);

      const firstValidatorID = await this.sfc.getValidatorID(validator);
      const secondValidatorID = await this.sfc.getValidatorID(secondValidator);
      expect(firstValidatorID).to.equal(1);
      expect(secondValidatorID).to.equal(2);

      await node.handleTx(await this.sfc.connect(validator).delegate(1, { value: ethers.parseEther('0.1') }));

      await node.handleTx(
        await this.sfc
          .connect(thirdValidator)
          .createValidator(ethers.Wallet.createRandom().publicKey, { value: ethers.parseEther('0.4') }),
      );
      const thirdValidatorID = await this.sfc.getValidatorID(thirdValidator);

      // check fired node-related logs
      expect(node.validatorWeights.size).to.equal(2);
      expect(node.validatorWeights.get(firstValidatorID)).to.equal(ethers.parseEther('0.3175'));
      expect(node.validatorWeights.get(secondValidatorID)).to.equal(ethers.parseEther('0.6825'));
      expect(node.nextValidatorWeights.size).to.equal(3);
      expect(node.nextValidatorWeights.get(firstValidatorID)).to.equal(ethers.parseEther('0.4175'));
      expect(node.nextValidatorWeights.get(secondValidatorID)).to.equal(ethers.parseEther('0.6825'));
      expect(node.nextValidatorWeights.get(thirdValidatorID)).to.equal(ethers.parseEther('0.4'));
    });

    it('Should succeed and balance gas price', async function () {
      const [validator] = await ethers.getSigners();
      await this.sfc.enableNonNodeCalls();

      await this.constants.updateGasPriceBalancingCounterweight(24 * 60 * 60);
      await this.sfc.rebaseTime();

      await this.sfc
        .connect(validator)
        .createValidator(ethers.Wallet.createRandom().publicKey, { value: ethers.parseEther('1') });

      await this.constants.updateTargetGasPowerPerSecond(1000);
      await this.sfc.sealEpoch([1], [1], [1], [1], 1_000);
      await this.sfc.sealEpochValidators([1]);

      expect(await this.sfc.minGasPrice()).to.equal(95_000_000_000);

      await this.sfc.advanceTime(1);
      await this.sfc.sealEpoch([1], [1], [1], [1], 1_000);
      await this.sfc.sealEpochValidators([1]);
      expect(await this.sfc.minGasPrice()).to.equal(94_999_998_901);

      await this.sfc.advanceTime(2);
      await this.sfc.sealEpoch([1], [1], [1], [1], 2_000);
      await this.sfc.sealEpochValidators([1]);
      expect(await this.sfc.minGasPrice()).to.equal(94_999_997_802);

      await this.sfc.advanceTime(1_000);
      await this.sfc.sealEpoch([1], [1], [1], [1], 1_000_000);
      await this.sfc.sealEpochValidators([1]);
      expect(await this.sfc.minGasPrice()).to.equal(94_999_996_715);

      await this.sfc.advanceTime(1_000);
      await this.sfc.sealEpoch([1], [1], [1], [1], 666_666);
      await this.sfc.sealEpochValidators([1]);
      expect(await this.sfc.minGasPrice()).to.equal(94_637_676_437);

      await this.sfc.advanceTime(1_000);
      await this.sfc.sealEpoch([1], [1], [1], [1], 1_500_000);
      await this.sfc.sealEpochValidators([1]);
      expect(await this.sfc.minGasPrice()).to.equal(95_179_080_284);

      await this.sfc.advanceTime(1);
      await this.sfc.sealEpoch([1], [1], [1], [1], 666);
      await this.sfc.sealEpochValidators([1]);
      expect(await this.sfc.minGasPrice()).to.equal(95_178_711_617);

      await this.sfc.advanceTime(1);
      await this.sfc.sealEpoch([1], [1], [1], [1], 1_500);
      await this.sfc.sealEpochValidators([1]);
      expect(await this.sfc.minGasPrice()).to.equal(95_179_260_762);

      await this.sfc.advanceTime(1_000);
      await this.sfc.sealEpoch([1], [1], [1], [1], 10_000_000_000);
      await this.sfc.sealEpochValidators([1]);
      expect(await this.sfc.minGasPrice()).to.equal(99_938_223_800);

      await this.sfc.advanceTime(10_000);
      await this.sfc.sealEpoch([1], [1], [1], [1], 0);
      await this.sfc.sealEpochValidators([1]);
      expect(await this.sfc.minGasPrice()).to.equal(94_941_312_610);

      await this.sfc.advanceTime(100);
      await this.sfc.sealEpoch([1], [1], [1], [1], 200_000);
      await this.sfc.sealEpochValidators([1]);
      expect(await this.sfc.minGasPrice()).to.equal(95_051_069_157);

      await this.sfc.advanceTime(100);
      await this.sfc.sealEpoch([1], [1], [1], [1], 50_000);
      await this.sfc.sealEpochValidators([1]);
      expect(await this.sfc.minGasPrice()).to.equal(94_996_125_793);
    });
  });

  describe('Staking / Sealed Epoch functions', () => {
    const validatorsFixture = async function (this: Context) {
      const [validator, secondValidator, thirdValidator, delegator, secondDelegator] = await ethers.getSigners();
      const blockchainNode = new BlockchainNode(this.sfc);

      await this.sfc.rebaseTime();
      await this.sfc.enableNonNodeCalls();

      await blockchainNode.handleTx(
        await this.sfc
          .connect(validator)
          .createValidator(ethers.Wallet.createRandom().publicKey, { value: ethers.parseEther('0.4') }),
      );
      const validatorId = await this.sfc.getValidatorID(validator);
      await blockchainNode.handleTx(
        await this.sfc
          .connect(secondValidator)
          .createValidator(ethers.Wallet.createRandom().publicKey, { value: ethers.parseEther('0.8') }),
      );
      const secondValidatorId = await this.sfc.getValidatorID(secondValidator);
      await blockchainNode.handleTx(
        await this.sfc
          .connect(thirdValidator)
          .createValidator(ethers.Wallet.createRandom().publicKey, { value: ethers.parseEther('0.8') }),
      );
      const thirdValidatorId = await this.sfc.getValidatorID(thirdValidator);

      await this.sfc.connect(validator).delegate(validatorId, { value: ethers.parseEther('0.4') });
      await this.sfc.connect(delegator).delegate(validatorId, { value: ethers.parseEther('0.4') });
      await this.sfc.connect(secondDelegator).delegate(secondValidatorId, { value: ethers.parseEther('0.4') });

      await blockchainNode.sealEpoch(0);

      return {
        validator,
        validatorId,
        secondValidator,
        secondValidatorId,
        thirdValidator,
        thirdValidatorId,
        delegator,
        secondDelegator,
        blockchainNode,
      };
    };

    beforeEach(async function () {
      return Object.assign(this, await loadFixture(validatorsFixture.bind(this)));
    });

    it('Should succeed and return claimed Rewards until Epoch', async function () {
      await this.constants.updateBaseRewardPerSecond(1);
      await this.blockchainNode.sealEpoch(60 * 60 * 24);
      await this.blockchainNode.sealEpoch(60 * 60 * 24);
      expect(await this.sfc.stashedRewardsUntilEpoch(this.delegator, this.validatorId)).to.equal(0);
      await this.sfc.connect(this.delegator).claimRewards(this.validatorId);
      expect(await this.sfc.stashedRewardsUntilEpoch(this.delegator, this.validatorId)).to.equal(
        await this.sfc.currentSealedEpoch(),
      );
    });

    it('Should succeed and check pending rewards of delegators', async function () {
      await this.constants.updateBaseRewardPerSecond(1);
      expect(await this.sfc.pendingRewards(this.validator, this.validatorId)).to.equal(0);
      expect(await this.sfc.pendingRewards(this.delegator, this.validatorId)).to.equal(0);
      await this.blockchainNode.sealEpoch(60 * 60 * 24);
      expect(await this.sfc.pendingRewards(this.validator, this.validatorId)).to.equal(6_966);
      expect(await this.sfc.pendingRewards(this.delegator, this.validatorId)).to.equal(2_754);
    });

    it('Should succeed and check if pending rewards have been increased after sealing epoch', async function () {
      await this.constants.updateBaseRewardPerSecond(1);
      await this.blockchainNode.sealEpoch(60 * 60 * 24);
      expect(await this.sfc.pendingRewards(this.validator, this.validatorId)).to.equal(6_966);
      expect(await this.sfc.pendingRewards(this.delegator, this.validatorId)).to.equal(2_754);
      await this.blockchainNode.sealEpoch(60 * 60 * 24);
      expect(await this.sfc.pendingRewards(this.validator, this.validatorId)).to.equal(13_932);
      expect(await this.sfc.pendingRewards(this.delegator, this.validatorId)).to.equal(5_508);
    });

    it('Should succeed and increase balances after claiming rewards', async function () {
      await this.constants.updateBaseRewardPerSecond(100_000_000_000_000);
      await this.blockchainNode.sealEpoch(0);
      await this.blockchainNode.sealEpoch(60 * 60 * 24);
      const delegatorPendingRewards = await this.sfc.pendingRewards(this.delegator, 1);
      expect(delegatorPendingRewards).to.equal(ethers.parseEther('0.2754'));
      const delegatorBalance = await ethers.provider.getBalance(this.delegator.address);
      await this.sfc.connect(this.delegator).claimRewards(this.validatorId);
      const delegatorNewBalance = await ethers.provider.getBalance(this.delegator.address);
      expect(delegatorBalance + delegatorPendingRewards).to.be.above(delegatorNewBalance);
      expect(delegatorBalance + delegatorPendingRewards).to.be.below(delegatorNewBalance + ethers.parseEther('0.01'));
    });

    it('Should succeed and increase stake after restaking rewards', async function () {
      await this.constants.updateBaseRewardPerSecond(1);
      await this.blockchainNode.sealEpoch(0);
      await this.blockchainNode.sealEpoch(60 * 60 * 24);
      const delegatorPendingRewards = await this.sfc.pendingRewards(this.delegator, 1);
      expect(delegatorPendingRewards).to.equal(2754);
      const delegatorStake = await this.sfc.getStake(this.delegator, this.validatorId);
      const delegatorLockupInfo = await this.sfc.getLockupInfo(this.delegator, this.validatorId);
      await this.sfc.connect(this.delegator).restakeRewards(this.validatorId);
      const delegatorNewStake = await this.sfc.getStake(this.delegator, this.validatorId);
      const delegatorNewLockupInfo = await this.sfc.getLockupInfo(this.delegator, this.validatorId);
      expect(delegatorNewStake).to.equal(delegatorStake + delegatorPendingRewards);
      expect(delegatorNewLockupInfo.lockedStake).to.equal(delegatorLockupInfo.lockedStake);
    });

    it('Should succeed and increase locked stake after restaking rewards', async function () {
      await this.sfc.connect(this.validator).lockStake(1, 86_400 * 219 + 10, ethers.parseEther('0.2'));
      await this.sfc.connect(this.delegator).lockStake(1, 86_400 * 219, ethers.parseEther('0.2'));

      await this.constants.updateBaseRewardPerSecond(1);
      await this.blockchainNode.sealEpoch(0);
      await this.blockchainNode.sealEpoch(60 * 60 * 24);

      const firstDelegatorPendingRewards = await this.sfc.pendingRewards(this.delegator, 1);
      expect(firstDelegatorPendingRewards).to.equal(4681);
      const firstDelegatorPendingLockupRewards = 3304n;
      const firstDelegatorStake = await this.sfc.getStake(this.delegator, 1);
      const firstDelegatorLockupInfo = await this.sfc.getLockupInfo(this.delegator, 1);

      await this.sfc.connect(this.delegator).restakeRewards(this.validatorId);

      const delegatorStake = await this.sfc.getStake(this.delegator, this.validatorId);
      const delegatorLockupInfo = await this.sfc.getLockupInfo(this.delegator, this.validatorId);
      expect(delegatorStake).to.equal(firstDelegatorStake + firstDelegatorPendingRewards);
      expect(delegatorLockupInfo.lockedStake).to.equal(
        firstDelegatorLockupInfo.lockedStake + firstDelegatorPendingLockupRewards,
      );
    });

    it('Should succeed and return stashed rewards', async function () {
      await this.constants.updateBaseRewardPerSecond(1);

      await this.blockchainNode.sealEpoch(0);
      await this.blockchainNode.sealEpoch(60 * 60 * 24);

      expect(await this.sfc.rewardsStash(this.delegator, this.validatorId)).to.equal(0);

      await this.sfc.stashRewards(this.delegator, this.validatorId);
      expect(await this.sfc.rewardsStash(this.delegator, this.validatorId)).to.equal(2_754);
    });

    it('Should succeed andupdate the validator on node', async function () {
      await this.constants.updateOfflinePenaltyThresholdTime(10000);
      await this.constants.updateOfflinePenaltyThresholdBlocksNum(500);

      expect(await this.constants.offlinePenaltyThresholdTime()).to.equal(10_000);
      expect(await this.constants.offlinePenaltyThresholdBlocksNum()).to.equal(500);
    });

    it('Should revert when deactivating validator if not Node', async function () {
      await this.sfc.disableNonNodeCalls();
      await expect(this.sfc.deactivateValidator(this.validatorId, 0)).to.be.revertedWithCustomError(
        this.sfc,
        'NotDriverAuth',
      );
    });

    it('Should succeed and seal epochs', async function () {
      const validatorsMetrics: Map<number, ValidatorMetrics> = new Map();
      const validatorIDs = await this.sfc.lastValidatorID();

      for (let i = 0; i < validatorIDs; i++) {
        validatorsMetrics.set(i, {
          offlineTime: 0,
          offlineBlocks: 0,
          uptime: 24 * 60 * 60,
          originatedTxsFee: ethers.parseEther('100'),
        });
      }

      const allValidators = [];
      const offlineTimes = [];
      const offlineBlocks = [];
      const uptimes = [];
      const originatedTxsFees = [];
      for (let i = 0; i < validatorIDs; i++) {
        allValidators.push(i + 1);
        offlineTimes.push(validatorsMetrics.get(i)!.offlineTime);
        offlineBlocks.push(validatorsMetrics.get(i)!.offlineBlocks);
        uptimes.push(validatorsMetrics.get(i)!.uptime);
        originatedTxsFees.push(validatorsMetrics.get(i)!.originatedTxsFee);
      }

      await this.sfc.advanceTime(24 * 60 * 60);
      await this.sfc.sealEpoch(offlineTimes, offlineBlocks, uptimes, originatedTxsFees, 0);
      await this.sfc.sealEpochValidators(allValidators);
    });

    it('Should succeed and seal epoch on Validators', async function () {
      const validatorsMetrics: Map<number, ValidatorMetrics> = new Map();
      const validatorIDs = await this.sfc.lastValidatorID();

      for (let i = 0; i < validatorIDs; i++) {
        validatorsMetrics.set(i, {
          offlineTime: 0,
          offlineBlocks: 0,
          uptime: 24 * 60 * 60,
          originatedTxsFee: ethers.parseEther('0'),
        });
      }

      const allValidators = [];
      const offlineTimes = [];
      const offlineBlocks = [];
      const uptimes = [];
      const originatedTxsFees = [];
      for (let i = 0; i < validatorIDs; i++) {
        allValidators.push(i + 1);
        offlineTimes.push(validatorsMetrics.get(i)!.offlineTime);
        offlineBlocks.push(validatorsMetrics.get(i)!.offlineBlocks);
        uptimes.push(validatorsMetrics.get(i)!.uptime);
        originatedTxsFees.push(validatorsMetrics.get(i)!.originatedTxsFee);
      }

      await this.sfc.advanceTime(24 * 60 * 60);
      await this.sfc.sealEpoch(offlineTimes, offlineBlocks, uptimes, originatedTxsFees, 0);
      await this.sfc.sealEpochValidators(allValidators);
    });

    describe('Stake lockup', () => {
      beforeEach('lock stakes', async function () {
        // Lock 75% of stake for 60% of a maximum lockup period
        // Should receive (0.3 * 0.25 + (0.3 + 0.7 * 0.6) * 0.75) / 0.3 = 2.05 times more rewards
        await this.sfc.connect(this.validator).lockStake(this.validatorId, 86_400 * 219, ethers.parseEther('0.6'));
        // Lock 25% of stake for 20% of a maximum lockup period
        // Should receive (0.3 * 0.75 + (0.3 + 0.7 * 0.2) * 0.25) / 0.3 = 1.1166 times more rewards
        await this.sfc.connect(this.delegator).lockStake(this.validatorId, 86_400 * 73, ethers.parseEther('0.1'));
      });

      // note: copied from the non-lockup tests
      it('Should succeed and check pending rewards of delegators', async function () {
        await this.constants.updateBaseRewardPerSecond(1);

        expect(await this.sfc.pendingRewards(this.validator, this.validatorId)).to.equal(0);
        expect(await this.sfc.pendingRewards(this.delegator, this.validatorId)).to.equal(0);

        await this.blockchainNode.sealEpoch(60 * 60 * 24);

        expect(await this.sfc.pendingRewards(this.validator, this.validatorId)).to.equal(14_279);
        expect(await this.sfc.pendingRewards(this.delegator, this.validatorId)).to.equal(3_074);
      });

      // note: copied from the non-lockup tests
      it('Should succeed and check if pending rewards have been increased after sealing epoch', async function () {
        await this.constants.updateBaseRewardPerSecond(1);

        await this.blockchainNode.sealEpoch(60 * 60 * 24);
        expect(await this.sfc.pendingRewards(this.validator, this.validatorId)).to.equal(14_279);
        expect(await this.sfc.pendingRewards(this.delegator, this.validatorId)).to.equal(3_074);

        await this.blockchainNode.sealEpoch(60 * 60 * 24);
        expect(await this.sfc.pendingRewards(this.validator, this.validatorId)).to.equal(28_558);
        expect(await this.sfc.pendingRewards(this.delegator, this.validatorId)).to.equal(6_150);
      });

      // note: copied from the non-lockup tests
      it('Should succeed and increase balances after claiming rewards', async function () {
        await this.constants.updateBaseRewardPerSecond(1);

        await this.blockchainNode.sealEpoch(0);
        await this.blockchainNode.sealEpoch(60 * 60 * 24);

        const firstDelegatorPendingRewards = await this.sfc.pendingRewards(this.delegator, this.validatorId);
        const firstDelegatorBalance = await ethers.provider.getBalance(this.delegator);

        await this.sfc.connect(this.delegator).claimRewards(this.validatorId);

        expect(firstDelegatorBalance + firstDelegatorPendingRewards).to.be.above(
          await ethers.provider.getBalance(this.delegator),
        );
      });

      // note: copied from the non-lockup tests
      it('Should succeed and return stashed rewards', async function () {
        await this.constants.updateBaseRewardPerSecond(1);

        await this.blockchainNode.sealEpoch(0);
        await this.blockchainNode.sealEpoch(60 * 60 * 24);

        expect(await this.sfc.rewardsStash(this.delegator, this.validatorId)).to.equal(0);

        await this.sfc.stashRewards(this.delegator, this.validatorId);
        expect(await this.sfc.rewardsStash(this.delegator, 1)).to.equal(3_074);
      });

      it('Should succeed and return pending rewards after unlocking and re-locking', async function () {
        await this.constants.updateBaseRewardPerSecond(1);

        for (let i = 0; i < 2; i++) {
          const epoch = await this.sfc.currentSealedEpoch();
          // delegator 1 is still locked
          // delegator 1 should receive more rewards than delegator 2
          // validator 1 should receive more rewards than validator 2
          await this.blockchainNode.sealEpoch(86_400 * 73);

          expect(await this.sfc.pendingRewards(this.delegator, 1)).to.equal(224496);
          expect(await this.sfc.pendingRewards(this.secondDelegator, 2)).to.equal(201042);
          expect(await this.sfc.pendingRewards(this.validator, 1)).to.equal(1042461);
          expect(await this.sfc.pendingRewards(this.secondValidator, 2)).to.equal(508518);

          expect(await this.sfc.highestLockupEpoch(this.delegator, 1)).to.equal(epoch + 1n);
          expect(await this.sfc.highestLockupEpoch(this.secondDelegator, 2)).to.equal(0);
          expect(await this.sfc.highestLockupEpoch(this.validator, 1)).to.equal(epoch + 1n);
          expect(await this.sfc.highestLockupEpoch(this.secondValidator, 2)).to.equal(0);

          // delegator 1 isn't locked already
          // delegator 1 should receive the same reward as delegator 2
          // validator 1 should receive more rewards than validator 2
          await this.blockchainNode.sealEpoch(86_400);

          expect(await this.sfc.pendingRewards(this.delegator, 1)).to.equal(224496 + 2754);
          expect(await this.sfc.pendingRewards(this.secondDelegator, 2)).to.equal(201042 + 2754);
          expect(await this.sfc.pendingRewards(this.validator, 1)).to.equal(1042461 + 14279);
          expect(await this.sfc.pendingRewards(this.secondValidator, 2)).to.equal(508518 + 6966);
          expect(await this.sfc.highestLockupEpoch(this.delegator, 1)).to.equal(epoch + 1n);
          expect(await this.sfc.highestLockupEpoch(this.validator, 1)).to.equal(epoch + 2n);

          // validator 1 is still locked
          // delegator 1 should receive the same reward as delegator 2
          // validator 1 should receive more rewards than validator 2
          await this.blockchainNode.sealEpoch(86_400 * 145);

          expect(await this.sfc.pendingRewards(this.delegator, 1)).to.equal(224496 + 2754 + 399330);
          expect(await this.sfc.pendingRewards(this.secondDelegator, 2)).to.equal(201042 + 2754 + 399330);
          expect(await this.sfc.pendingRewards(this.validator, 1)).to.equal(1042461 + 14279 + 2070643);
          expect(await this.sfc.pendingRewards(this.secondValidator, 2)).to.equal(508518 + 6966 + 1010070);
          expect(await this.sfc.highestLockupEpoch(this.delegator, 1)).to.equal(epoch + 1n);
          expect(await this.sfc.highestLockupEpoch(this.validator, 1)).to.equal(epoch + 3n);

          // validator 1 isn't locked already
          // delegator 1 should receive the same reward as delegator 2
          // validator 1 should receive the same reward as validator 2
          await this.blockchainNode.sealEpoch(86_400);

          expect(await this.sfc.pendingRewards(this.delegator, 1)).to.equal(224496 + 2754 + 399330 + 2754);
          expect(await this.sfc.pendingRewards(this.secondDelegator, 2)).to.equal(201042 + 2754 + 399330 + 2754);
          expect(await this.sfc.pendingRewards(this.validator, 1)).to.equal(1042461 + 14279 + 2070643 + 6966);
          expect(await this.sfc.pendingRewards(this.secondValidator, 2)).to.equal(508518 + 6966 + 1010070 + 6966);
          expect(await this.sfc.highestLockupEpoch(this.delegator, 1)).to.equal(epoch + 1n);
          expect(await this.sfc.highestLockupEpoch(this.validator, 1)).to.equal(epoch + 3n);

          // re-lock both validator and delegator
          await this.sfc.connect(this.validator).lockStake(this.validatorId, 86400 * 219, ethers.parseEther('0.6'));
          await this.sfc.connect(this.delegator).lockStake(this.validatorId, 86400 * 73, ethers.parseEther('0.1'));
          // // check rewards didn't change after re-locking
          expect(await this.sfc.pendingRewards(this.delegator, 1)).to.equal(224496 + 2754 + 399330 + 2754);
          expect(await this.sfc.pendingRewards(this.secondDelegator, 2)).to.equal(201042 + 2754 + 399330 + 2754);
          expect(await this.sfc.pendingRewards(this.validator, 1)).to.equal(1042461 + 14279 + 2070643 + 6966);
          expect(await this.sfc.pendingRewards(this.secondValidator, 2)).to.equal(508518 + 6966 + 1010070 + 6966);
          expect(await this.sfc.highestLockupEpoch(this.delegator, 1)).to.equal(0);
          expect(await this.sfc.highestLockupEpoch(this.validator, 1)).to.equal(0);
          // claim rewards to reset pending rewards
          await this.sfc.connect(this.delegator).claimRewards(1);
          await this.sfc.connect(this.secondDelegator).claimRewards(2);
          await this.sfc.connect(this.validator).claimRewards(1);
          await this.sfc.connect(this.secondValidator).claimRewards(2);
        }
      });
    });

    describe('NodeDriver', () => {
      it('Should revert when calling setGenesisValidator if not NodeDriver', async function () {
        const key = ethers.Wallet.createRandom().publicKey;
        await expect(
          this.nodeDriverAuth.setGenesisValidator(
            this.delegator,
            1,
            key,
            1 << 3,
            await this.sfc.currentEpoch(),
            Date.now(),
            0,
            0,
          ),
        ).to.be.revertedWithCustomError(this.nodeDriverAuth, 'NotDriver');
      });

      it('Should revert when calling setGenesisDelegation if not NodeDriver', async function () {
        await expect(
          this.nodeDriverAuth.setGenesisDelegation(this.delegator, 1, 100, 0, 0, 0, 0, 0, 1000),
        ).to.be.revertedWithCustomError(this.nodeDriverAuth, 'NotDriver');
      });

      it('Should revert when calling deactivateValidator if not NodeDriver', async function () {
        await expect(this.nodeDriverAuth.deactivateValidator(1, 0)).to.be.revertedWithCustomError(
          this.nodeDriverAuth,
          'NotDriver',
        );
      });

      it('Should revert when calling deactivateValidator with wrong status', async function () {
        await expect(this.sfc.deactivateValidator(1, 0)).to.be.revertedWithCustomError(
          this.sfc,
          'WrongValidatorStatus',
        );
      });

      it('Should succeed and deactivate validator', async function () {
        await this.sfc.deactivateValidator(1, 1);
      });

      it('Should revert when calling sealEpoch if not NodeDriver', async function () {
        await expect(this.nodeDriverAuth.sealEpochValidators([1])).to.be.revertedWithCustomError(
          this.nodeDriverAuth,
          'NotDriver',
        );
      });

      it('Should revert when calling sealEpoch if not NodeDriver', async function () {
        const validatorsMetrics: Map<number, ValidatorMetrics> = new Map();
        const validatorIDs = await this.sfc.lastValidatorID();

        for (let i = 0; i < validatorIDs; i++) {
          validatorsMetrics.set(i, {
            offlineTime: 0,
            offlineBlocks: 0,
            uptime: 24 * 60 * 60,
            originatedTxsFee: ethers.parseEther('0'),
          });
        }

        const allValidators = [];
        const offlineTimes = [];
        const offlineBlocks = [];
        const uptimes = [];
        const originatedTxsFees = [];
        for (let i = 0; i < validatorIDs; i++) {
          allValidators.push(i + 1);
          offlineTimes.push(validatorsMetrics.get(i)!.offlineTime);
          offlineBlocks.push(validatorsMetrics.get(i)!.offlineBlocks);
          uptimes.push(validatorsMetrics.get(i)!.uptime);
          originatedTxsFees.push(validatorsMetrics.get(i)!.originatedTxsFee);
        }

        await this.sfc.advanceTime(24 * 60 * 60);
        await expect(
          this.nodeDriverAuth.sealEpoch(offlineTimes, offlineBlocks, uptimes, originatedTxsFees, 0),
        ).to.be.revertedWithCustomError(this.nodeDriverAuth, 'NotDriver');
      });
    });

    describe('Epoch getters', () => {
      it('Should succeed and return EpochvalidatorIds', async function () {
        const currentSealedEpoch = await this.sfc.currentSealedEpoch();
        await this.sfc.getEpochValidatorIDs(currentSealedEpoch);
      });

      it('Should succeed and return the epoch received stake', async function () {
        const currentSealedEpoch = await this.sfc.currentSealedEpoch();
        await this.sfc.getEpochReceivedStake(currentSealedEpoch, 1);
      });

      it('Should succeed and return the epoch accumulated reward per token', async function () {
        const currentSealedEpoch = await this.sfc.currentSealedEpoch();
        await this.sfc.getEpochAccumulatedRewardPerToken(currentSealedEpoch, 1);
      });

      it('Should succeed and return the epoch accumulated uptime', async function () {
        const currentSealedEpoch = await this.sfc.currentSealedEpoch();
        await this.sfc.getEpochAccumulatedUptime(currentSealedEpoch, 1);
      });

      it('Should succeed and return epoch accumulated originated txs fee', async function () {
        const currentSealedEpoch = await this.sfc.currentSealedEpoch();
        await this.sfc.getEpochAccumulatedOriginatedTxsFee(currentSealedEpoch, 1);
      });

      it('Should succeed and return the epoch offline time', async function () {
        const currentSealedEpoch = await this.sfc.currentSealedEpoch();
        await this.sfc.getEpochOfflineTime(currentSealedEpoch, 1);
      });

      it('Should succeed and return  epoch offline blocks', async function () {
        const currentSealedEpoch = await this.sfc.currentSealedEpoch();
        await this.sfc.getEpochOfflineBlocks(currentSealedEpoch, 1);
      });
    });

    describe('Epoch getters', () => {
      it('Should revert when trying to unlock stake if not lockedup', async function () {
        await expect(this.sfc.unlockStake(1, 10)).to.be.revertedWithCustomError(this.sfc, 'NotLockedUp');
      });

      it('Should revert when trying to unlock stake if amount is 0', async function () {
        await expect(this.sfc.unlockStake(1, 0)).to.be.revertedWithCustomError(this.sfc, 'ZeroAmount');
      });

      it('Should succeed and return slashed status', async function () {
        expect(await this.sfc.isSlashed(1)).to.equal(false);
      });

      it('Should revert when delegating to an unexisting validator', async function () {
        await expect(this.sfc.delegate(4)).to.be.revertedWithCustomError(this.sfc, 'ValidatorNotExists');
      });

      it('Should revert when delegating to an unexisting validator (2)', async function () {
        await expect(this.sfc.delegate(4, { value: ethers.parseEther('1') })).to.be.revertedWithCustomError(
          this.sfc,
          'ValidatorNotExists',
        );
      });
    });

    describe('SFC Rewards getters / Features', () => {
      it('Should succeed and return stashed rewards', async function () {
        expect(await this.sfc.rewardsStash(this.delegator, 1)).to.equal(0);
      });

      it('Should succeed and return locked stake', async function () {
        expect(await this.sfc.getLockedStake(this.delegator, 1)).to.equal(0);
      });

      it('Should succeed and return locked stake (2)', async function () {
        expect(await this.sfc.getLockedStake(this.delegator, 2)).to.equal(0);
      });
    });

    it('Should succeed and setGenesisDelegation Validator', async function () {
      await this.sfc.setGenesisDelegation(this.delegator, this.validatorId, ethers.parseEther('1'), 0, 0, 0, 0, 0, 100);
      // delegator has already delegated 0.4 in fixture
      expect(await this.sfc.getStake(this.delegator, this.validatorId)).to.equal(ethers.parseEther('1.4'));
    });
  });

  describe('Rewards calculation', () => {
    const validatorsFixture = async function (this: Context) {
      const [validator, testValidator, firstDelegator, secondDelegator, thirdDelegator, account1, account2, account3] =
        await ethers.getSigners();
      const blockchainNode = new BlockchainNode(this.sfc);

      await this.sfc.rebaseTime();
      await this.sfc.enableNonNodeCalls();
      await this.constants.updateBaseRewardPerSecond(ethers.parseEther('1'));

      await blockchainNode.handleTx(
        await this.sfc
          .connect(account1)
          .createValidator(ethers.Wallet.createRandom().publicKey, { value: ethers.parseEther('10') }),
      );
      await blockchainNode.handleTx(
        await this.sfc
          .connect(account2)
          .createValidator(ethers.Wallet.createRandom().publicKey, { value: ethers.parseEther('5') }),
      );
      await blockchainNode.handleTx(
        await this.sfc
          .connect(account3)
          .createValidator(ethers.Wallet.createRandom().publicKey, { value: ethers.parseEther('1') }),
      );

      const validatorId = await this.sfc.getValidatorID(account1);
      const secondValidatorId = await this.sfc.getValidatorID(account2);
      const thirdValidatorId = await this.sfc.getValidatorID(account3);

      return {
        validator,
        validatorId,
        testValidator,
        secondValidatorId,
        firstDelegator,
        thirdValidatorId,
        secondDelegator,
        thirdDelegator,
        blockchainNode,
        account1,
        account2,
        account3,
      };
    };

    beforeEach(async function () {
      return Object.assign(this, await loadFixture(validatorsFixture.bind(this)));
    });

    describe('Rewards calculation without lockup', () => {
      beforeEach(async function () {
        await this.sfc
          .connect(this.account3)
          .lockStake(this.thirdValidatorId, 60 * 60 * 24 * 364, ethers.parseEther('1'));
        await this.blockchainNode.sealEpoch(0);
      });

      it('Should succeed and calculation of validators rewards should be equal to 30%', async function () {
        await this.blockchainNode.sealEpoch(1_000);

        const rewardAcc1 = (await this.sfc.pendingRewards(this.account1, this.validatorId)).toString().slice(0, -16);
        const rewardAcc2 = (await this.sfc.pendingRewards(this.account2, this.secondValidatorId))
          .toString()
          .slice(0, -16);
        const rewardAcc3 = (await this.sfc.pendingRewards(this.account3, this.thirdValidatorId))
          .toString()
          .slice(0, -16);

        expect(parseInt(rewardAcc1) + parseInt(rewardAcc2) + parseInt(rewardAcc3)).to.equal(34_363);
      });

      it('Should revert when withdrawing nonexistent request', async function () {
        await expect(this.sfc.withdraw(this.validatorId, 0)).to.be.revertedWithCustomError(
          this.sfc,
          'RequestNotExists',
        );
      });

      it('Should revert when undelegating 0 amount', async function () {
        await this.blockchainNode.sealEpoch(1_000);
        await expect(this.sfc.undelegate(this.validatorId, 0, 0)).to.be.revertedWithCustomError(this.sfc, 'ZeroAmount');
      });

      it('Should revert when undelegating if not enough unlocked stake', async function () {
        await this.blockchainNode.sealEpoch(1_000);
        await expect(this.sfc.undelegate(this.validatorId, 0, 10)).to.be.revertedWithCustomError(
          this.sfc,
          'NotEnoughUnlockedStake',
        );
      });

      it('Should revert when unlocking if not enough unlocked stake', async function () {
        await this.blockchainNode.sealEpoch(1_000);
        await this.sfc.connect(this.thirdDelegator).delegate(this.validatorId, { value: ethers.parseEther('1') });
        await expect(
          this.sfc.connect(this.thirdDelegator).unlockStake(this.validatorId, 10),
        ).to.be.revertedWithCustomError(this.sfc, 'NotLockedUp');
      });

      it('Should succeed and return the unlocked stake', async function () {
        await this.blockchainNode.sealEpoch(1_000);
        await this.sfc.connect(this.thirdDelegator).delegate(this.thirdValidatorId, { value: ethers.parseEther('1') });
        const unlockedStake = await this.sfc.getUnlockedStake(this.thirdDelegator, this.thirdValidatorId);
        expect(unlockedStake).to.equal(ethers.parseEther('1'));
      });

      it('Should revert when when claiming and zero rewards', async function () {
        await this.blockchainNode.sealEpoch(1_000);
        await this.sfc.connect(this.thirdDelegator).delegate(this.thirdValidatorId, { value: ethers.parseEther('10') });
        await this.blockchainNode.sealEpoch(1_000);
        await expect(
          this.sfc.connect(this.thirdDelegator).claimRewards(this.validatorId),
        ).to.be.revertedWithCustomError(this.sfc, 'ZeroRewards');
      });
    });

    describe('Rewards calculation with lockup', () => {
      beforeEach(async function () {
        await this.sfc
          .connect(this.account3)
          .lockStake(this.thirdValidatorId, 60 * 60 * 24 * (365 - 31), ethers.parseEther('1'));
        await this.blockchainNode.sealEpoch(0);
      });

      it('Should revert when when locking 0 amount', async function () {
        await this.blockchainNode.sealEpoch(1_000);
        await expect(
          this.sfc
            .connect(this.thirdDelegator)
            .lockStake(this.validatorId, 2 * 60 * 60 * 24 * 365, ethers.parseEther('0')),
        ).to.be.revertedWithCustomError(this.sfc, 'ZeroAmount');
      });

      it('Should revert when locking for more than a year', async function () {
        await this.blockchainNode.sealEpoch(1_000);
        await this.sfc.connect(this.thirdDelegator).delegate(this.thirdValidatorId, { value: ethers.parseEther('10') });
        await expect(
          this.sfc
            .connect(this.thirdDelegator)
            .lockStake(this.thirdValidatorId, 2 * 60 * 60 * 24 * 365, ethers.parseEther('1')),
        ).to.be.revertedWithCustomError(this.sfc, 'IncorrectDuration');
      });

      it('Should revert when locking for more than a validator lockup period', async function () {
        await this.blockchainNode.sealEpoch(1_000);
        await this.sfc.connect(this.thirdDelegator).delegate(this.thirdValidatorId, { value: ethers.parseEther('10') });
        await expect(
          this.sfc
            .connect(this.thirdDelegator)
            .lockStake(this.thirdValidatorId, 60 * 60 * 24 * 364, ethers.parseEther('1')),
        ).to.be.revertedWithCustomError(this.sfc, 'ValidatorLockupTooShort');
        await this.sfc
          .connect(this.thirdDelegator)
          .lockStake(this.thirdValidatorId, 60 * 60 * 24 * 363, ethers.parseEther('1'));
      });

      it('Should succeed and lock for 1 month', async function () {
        await this.blockchainNode.sealEpoch(1_000);
        await this.sfc.connect(this.thirdDelegator).delegate(this.thirdValidatorId, { value: ethers.parseEther('10') });
        await this.sfc
          .connect(this.thirdDelegator)
          .lockStake(this.thirdValidatorId, 60 * 60 * 24 * 14, ethers.parseEther('1'));
        await this.blockchainNode.sealEpoch(60 * 60 * 24 * 14);
      });

      it('Should revert when unlocking not locked FTM', async function () {
        await this.blockchainNode.sealEpoch(1_000);
        await this.sfc.connect(this.thirdDelegator).delegate(this.thirdValidatorId, { value: ethers.parseEther('10') });
        await this.sfc
          .connect(this.thirdDelegator)
          .lockStake(this.thirdValidatorId, 60 * 60 * 24 * 14, ethers.parseEther('1'));
        await this.blockchainNode.sealEpoch(60 * 60 * 24 * 14);
        await expect(
          this.sfc.unlockStake(this.thirdValidatorId, ethers.parseEther('10')),
        ).to.be.revertedWithCustomError(this.sfc, 'NotLockedUp');
      });

      it('Should revert when unlocking more than locked stake', async function () {
        await this.blockchainNode.sealEpoch(1_000);
        await this.sfc.connect(this.thirdDelegator).delegate(this.thirdValidatorId, { value: ethers.parseEther('10') });
        await this.sfc
          .connect(this.thirdDelegator)
          .lockStake(this.thirdValidatorId, 60 * 60 * 24 * 14, ethers.parseEther('1'));
        await this.blockchainNode.sealEpoch(60 * 60 * 24 * 14);
        await expect(
          this.sfc.connect(this.thirdDelegator).unlockStake(this.thirdValidatorId, ethers.parseEther('10')),
        ).to.be.revertedWithCustomError(this.sfc, 'NotEnoughLockedStake');
      });

      it('Should succeed and scale unlocking penalty', async function () {
        await this.blockchainNode.sealEpoch(1_000);
        await this.sfc.connect(this.thirdDelegator).delegate(this.thirdValidatorId, { value: ethers.parseEther('10') });
        await this.sfc
          .connect(this.thirdDelegator)
          .lockStake(this.thirdValidatorId, 60 * 60 * 24 * 60, ethers.parseEther('1'));
        await this.blockchainNode.sealEpoch(1);

        expect(
          await this.sfc
            .connect(this.thirdDelegator)
            .unlockStake.staticCall(this.thirdValidatorId, ethers.parseEther('1')),
        ).to.equal(ethers.parseEther('0.001280160336239103'));
        expect(
          await this.sfc
            .connect(this.thirdDelegator)
            .unlockStake.staticCall(this.thirdValidatorId, ethers.parseEther('0.5')),
        ).to.equal(ethers.parseEther('0.000640080168119551'));
        expect(
          await this.sfc
            .connect(this.thirdDelegator)
            .unlockStake.staticCall(this.thirdValidatorId, ethers.parseEther('0.01')),
        ).to.equal(ethers.parseEther('0.000012801603362390'));

        await this.sfc.connect(this.thirdDelegator).unlockStake(this.thirdValidatorId, ethers.parseEther('0.5'));

        await expect(
          this.sfc.connect(this.thirdDelegator).unlockStake(this.thirdValidatorId, ethers.parseEther('0.51')),
        ).to.be.revertedWithCustomError(this.sfc, 'NotEnoughLockedStake');
        expect(
          await this.sfc
            .connect(this.thirdDelegator)
            .unlockStake.staticCall(this.thirdValidatorId, ethers.parseEther('0.5')),
        ).to.equal(ethers.parseEther('0.000640080168119552'));
        expect(
          await this.sfc
            .connect(this.thirdDelegator)
            .unlockStake.staticCall(this.thirdValidatorId, ethers.parseEther('0.01')),
        ).to.equal(ethers.parseEther('0.000012801603362390'));
      });

      it('Should succeed and scale unlocking penalty with limiting to reasonable value', async function () {
        await this.blockchainNode.sealEpoch(1_000);
        await this.sfc.connect(this.thirdDelegator).delegate(this.thirdValidatorId, { value: ethers.parseEther('10') });
        await this.sfc
          .connect(this.thirdDelegator)
          .lockStake(this.thirdValidatorId, 60 * 60 * 24 * 14, ethers.parseEther('1'));
        await this.blockchainNode.sealEpoch(100);

        expect(
          await this.sfc
            .connect(this.thirdDelegator)
            .unlockStake.staticCall(this.thirdValidatorId, ethers.parseEther('1')),
        ).to.equal(ethers.parseEther('0.000380540964546690'));
        expect(
          await this.sfc
            .connect(this.thirdDelegator)
            .unlockStake.staticCall(this.thirdValidatorId, ethers.parseEther('0.5')),
        ).to.equal(ethers.parseEther('0.000190270482273344'));
        expect(
          await this.sfc
            .connect(this.thirdDelegator)
            .unlockStake.staticCall(this.thirdValidatorId, ethers.parseEther('0.01')),
        ).to.equal(ethers.parseEther('0.000003805409645466'));

        await this.sfc.connect(this.thirdDelegator).unlockStake(this.thirdValidatorId, ethers.parseEther('0.5'));

        await expect(
          this.sfc.connect(this.thirdDelegator).unlockStake(this.thirdValidatorId, ethers.parseEther('0.51')),
        ).to.be.revertedWithCustomError(this.sfc, 'NotEnoughLockedStake');
        expect(
          await this.sfc
            .connect(this.thirdDelegator)
            .unlockStake.staticCall(this.thirdValidatorId, ethers.parseEther('0.5')),
        ).to.equal(ethers.parseEther('0.000190270482273344'));
        expect(
          await this.sfc
            .connect(this.thirdDelegator)
            .unlockStake.staticCall(this.thirdValidatorId, ethers.parseEther('0.01')),
        ).to.equal(ethers.parseEther('0.000003805409645466'));

        await this.sfc
          .connect(this.thirdDelegator)
          .relockStake(this.thirdValidatorId, 60 * 60 * 24 * 14, ethers.parseEther('1'));

        await expect(
          this.sfc.connect(this.thirdDelegator).unlockStake(this.thirdValidatorId, ethers.parseEther('1.51')),
        ).to.be.revertedWithCustomError(this.sfc, 'NotEnoughLockedStake');
        expect(
          await this.sfc
            .connect(this.thirdDelegator)
            .unlockStake.staticCall(this.thirdValidatorId, ethers.parseEther('1.5')),
        ).to.equal(ethers.parseEther('0.000190270482273344'));
        expect(
          await this.sfc
            .connect(this.thirdDelegator)
            .unlockStake.staticCall(this.thirdValidatorId, ethers.parseEther('0.5')),
        ).to.equal(ethers.parseEther('0.000063423494091114')); // 3 times smaller
      });

      it('Should succeed and unlock after period ended and stash rewards', async function () {
        await this.blockchainNode.sealEpoch(1_000);
        await this.sfc.connect(this.thirdDelegator).delegate(this.thirdValidatorId, { value: ethers.parseEther('10') });

        let unlockedStake = await this.sfc
          .connect(this.thirdDelegator)
          .getUnlockedStake(this.thirdDelegator, this.thirdValidatorId);
        let pendingRewards = await this.sfc
          .connect(this.thirdDelegator)
          .pendingRewards(this.thirdDelegator, this.thirdValidatorId);

        expect(unlockedStake).to.equal(ethers.parseEther('10'));
        expect(pendingRewards).to.equal(0);
        await this.sfc
          .connect(this.thirdDelegator)
          .lockStake(this.thirdValidatorId, 60 * 60 * 24 * 14, ethers.parseEther('1'));

        unlockedStake = await this.sfc.getUnlockedStake(this.thirdDelegator, this.thirdValidatorId);
        pendingRewards = await this.sfc.pendingRewards(this.thirdDelegator, this.thirdValidatorId);

        expect(unlockedStake).to.equal(ethers.parseEther('9'));
        expect(pendingRewards).to.equal(0);
        await this.blockchainNode.sealEpoch(60 * 60 * 24 * 14);

        unlockedStake = await this.sfc
          .connect(this.thirdDelegator)
          .getUnlockedStake(this.thirdDelegator, this.thirdValidatorId);
        pendingRewards = await this.sfc
          .connect(this.thirdDelegator)
          .pendingRewards(this.thirdDelegator, this.thirdValidatorId);

        expect(unlockedStake).to.equal(ethers.parseEther('9'));
        expect(pendingRewards).to.equal(ethers.parseEther('17682.303362391033619905'));

        await this.blockchainNode.sealEpoch(60 * 60 * 24 * 14);
        pendingRewards = await this.sfc.pendingRewards(this.thirdDelegator, this.thirdValidatorId);

        unlockedStake = await this.sfc.getUnlockedStake(this.thirdDelegator, this.thirdValidatorId);
        expect(unlockedStake).to.equal(ethers.parseEther('10'));
        expect(pendingRewards).to.equal(ethers.parseEther('136316.149516237187466057'));

        await this.sfc.connect(this.thirdDelegator).stashRewards(this.thirdDelegator, this.thirdValidatorId);
      });

      it('Should revert when updating slashing refund ratio', async function () {
        await this.blockchainNode.sealEpoch(1_000);

        await expect(
          this.sfc.connect(this.validator).updateSlashingRefundRatio(this.thirdValidatorId, 1),
        ).to.be.revertedWithCustomError(this.sfc, 'ValidatorNotSlashed');

        await this.blockchainNode.sealEpoch(60 * 60 * 24 * 14);
      });

      it('Should revert when syncing if validator does not exist', async function () {
        await expect(this.sfc._syncValidator(33, false)).to.be.revertedWithCustomError(this.sfc, 'ValidatorNotExists');
      });
    });
  });

  // calc rewards in ether with a round down
  const calcRewardsJs = (
    lockDuration: number,
    lockedAmount: number,
    stakedAmount: number,
    totalStakedAmount: number,
    rawReward: number,
  ) => {
    const rewards = { extra: 0, base: 0, unlocked: 0, penalty: 0, sum: 0 };
    // note: calculation for commission isn't accurate
    const commissionFull = Math.floor((rawReward * 15) / 100);
    // let commissionFullLocked = Math.floor(commissionFull * lockedAmount / stakedAmount);
    // let commissionFullUnlocked = commissionFull - commissionFullLocked;
    // if (isValidator) {
    //     rewards.extra = Math.floor(commissionFullLocked * 0.7 * lockDuration / (86400 * 365));
    //     rewards.base = Math.floor(commissionFullLocked * 0.3);
    //     rewards.unlocked = Math.floor(commissionFullUnlocked * 0.3);
    // }
    const delegatorRewards = rawReward - commissionFull;
    const accRate = Math.floor(delegatorRewards / totalStakedAmount);
    rewards.extra += Math.floor((accRate * lockedAmount * 0.7 * lockDuration) / (86400 * 365));
    rewards.base += Math.floor(accRate * lockedAmount * 0.3);
    rewards.unlocked += Math.floor(accRate * (stakedAmount - lockedAmount) * 0.3);
    rewards.penalty = Math.floor(rewards.extra + rewards.base / 2);
    rewards.sum = rewards.extra + rewards.base + rewards.unlocked;
    return rewards;
  };

  describe('Test fluid relocks', () => {
    const validatorsFixture = async function (this: Context) {
      const [
        validator,
        secondValidator,
        firstDelegator,
        secondDelegator,
        thirdDelegator,
        account1,
        account2,
        account3,
      ] = await ethers.getSigners();
      const blockchainNode = new BlockchainNode(this.sfc);

      await this.sfc.rebaseTime();
      await this.sfc.enableNonNodeCalls();
      await this.constants.updateBaseRewardPerSecond(1);

      await blockchainNode.handleTx(
        await this.sfc
          .connect(validator)
          .createValidator(ethers.Wallet.createRandom().publicKey, { value: ethers.parseEther('10') }),
      );
      const validatorId = await this.sfc.getValidatorID(validator);

      await this.sfc.connect(firstDelegator).delegate(validatorId, { value: ethers.parseEther('10') });
      await this.sfc.connect(validator).lockStake(validatorId, 60 * 60 * 24 * 365, ethers.parseEther('5'));

      await blockchainNode.sealEpoch(0);

      return {
        validator,
        validatorId,
        secondValidator,
        firstDelegator,
        secondDelegator,
        thirdDelegator,
        blockchainNode,
        account1,
        account2,
        account3,
      };
    };

    beforeEach(async function () {
      return Object.assign(this, await loadFixture(validatorsFixture.bind(this)));
    });

    // orig lock    T1 -------------t1----> T2
    // relock       T3---------------------T2------>T3
    it('Should succeed and re-lock happy path, lock, re-lock, no premature unlocks', async function () {
      await this.blockchainNode.sealEpoch(60 * 60 * 24);
      const rewardBeforeLock = calcRewardsJs(0, 0, 10, 20, 86400);

      await this.sfc
        .connect(this.firstDelegator)
        .lockStake(this.validatorId, 60 * 60 * 24 * 14, ethers.parseEther('5'));

      await this.blockchainNode.sealEpoch(60 * 60 * 24 * 7);
      const rewardBeforeRelock = calcRewardsJs(86400 * 14, 5, 10, 20, 86400 * 7);
      await this.sfc
        .connect(this.firstDelegator)
        .relockStake(this.validatorId, 60 * 60 * 24 * 14, ethers.parseEther('5'));

      await this.blockchainNode.sealEpoch(60 * 60 * 24 * 14);
      const rewardAfterUnlock = calcRewardsJs(86400 * 14, 10, 10, 20, 86400 * 14);

      const expectedReward = rewardBeforeLock.sum + rewardBeforeRelock.sum + rewardAfterUnlock.sum;
      expect(await this.sfc.pendingRewards(this.firstDelegator, this.validatorId)).to.equal(expectedReward);
    });

    it('Should succeed and re-lock happy path, lock, re-lock no amount added, no premature unlocks', async function () {
      await this.blockchainNode.sealEpoch(60 * 60 * 24);
      const rewardBeforeLock = calcRewardsJs(0, 0, 10, 20, 86400);

      await this.sfc
        .connect(this.firstDelegator)
        .lockStake(this.validatorId, 60 * 60 * 24 * 14, ethers.parseEther('5'));

      await this.blockchainNode.sealEpoch(60 * 60 * 24 * 7);
      const rewardBeforeRelock = calcRewardsJs(86400 * 14, 5, 10, 20, 86400 * 7);
      await this.sfc
        .connect(this.firstDelegator)
        .relockStake(this.validatorId, 60 * 60 * 24 * 14, ethers.parseEther('0'));

      await this.blockchainNode.sealEpoch(60 * 60 * 24 * 14);
      const rewardAfterUnlock = calcRewardsJs(86400 * 14, 5, 10, 20, 86400 * 14);

      const expectedReward = rewardBeforeLock.sum + rewardBeforeRelock.sum + rewardAfterUnlock.sum;
      expect(await this.sfc.pendingRewards(this.firstDelegator, this.validatorId)).to.equal(expectedReward);
    });

    it('Should succeed and re-lock happy path, lock, re-lock, unlock at T1', async function () {
      await this.blockchainNode.sealEpoch(60 * 60 * 24);
      const rewardBeforeLock = calcRewardsJs(0, 0, 10, 20, 86400);

      await this.sfc
        .connect(this.firstDelegator)
        .lockStake(this.validatorId, 60 * 60 * 24 * 14, ethers.parseEther('5'));

      await this.blockchainNode.sealEpoch(60 * 60 * 24 * 7);
      const rewardBeforeRelock = calcRewardsJs(86400 * 14, 5, 10, 20, 86400 * 7);
      await this.sfc
        .connect(this.firstDelegator)
        .relockStake(this.validatorId, 60 * 60 * 24 * 14, ethers.parseEther('5'));

      await this.blockchainNode.sealEpoch(60 * 60 * 24 * 2);
      const rewardAfterUnlock = calcRewardsJs(86400 * 14, 10, 10, 20, 86400 * 2);
      const expectedPenalty = rewardBeforeRelock.penalty + rewardAfterUnlock.penalty;

      expect(
        await this.sfc.connect(this.firstDelegator).unlockStake.staticCall(this.validatorId, ethers.parseEther('10')),
      ).to.equal(expectedPenalty);

      const expectedReward = rewardBeforeLock.sum + rewardBeforeRelock.sum + rewardAfterUnlock.sum;
      expect(await this.sfc.pendingRewards(this.firstDelegator, this.validatorId)).to.equal(expectedReward);
    });

    it('Should succeed and re-lock happy path, lock, re-lock, unlock at T2', async function () {
      await this.blockchainNode.sealEpoch(60 * 60 * 24);
      const rewardBeforeLock = calcRewardsJs(0, 0, 10, 20, 86400);

      await this.sfc
        .connect(this.firstDelegator)
        .lockStake(this.validatorId, 60 * 60 * 24 * 14, ethers.parseEther('5'));

      await this.blockchainNode.sealEpoch(60 * 60 * 24 * 7);
      const rewardBeforeRelock = calcRewardsJs(86400 * 14, 5, 10, 20, 86400 * 7);
      await this.sfc
        .connect(this.firstDelegator)
        .relockStake(this.validatorId, 60 * 60 * 24 * 14, ethers.parseEther('5'));

      await this.blockchainNode.sealEpoch(60 * 60 * 24 * 12);
      const rewardAfterUnlock = calcRewardsJs(86400 * 14, 10, 10, 20, 86400 * 12);
      const expectedPenalty = rewardAfterUnlock.penalty;
      expect(
        await this.sfc.connect(this.firstDelegator).unlockStake.staticCall(this.validatorId, ethers.parseEther('10')),
      ).to.equal(expectedPenalty);

      const expectedReward = rewardBeforeLock.sum + rewardBeforeRelock.sum + rewardAfterUnlock.sum;
      expect(await this.sfc.pendingRewards(this.firstDelegator, this.validatorId)).to.equal(expectedReward);
    });

    it('Should revert when re-locking if re-lock limit is exceeded', async function () {
      await this.blockchainNode.sealEpoch(60 * 60 * 24);

      await this.sfc
        .connect(this.firstDelegator)
        .lockStake(this.validatorId, 60 * 60 * 24 * 20, ethers.parseEther('5'));
      await this.blockchainNode.sealEpoch(60 * 60 * 24);

      // 1
      await this.sfc
        .connect(this.firstDelegator)
        .relockStake(this.validatorId, 60 * 60 * 24 * 20, ethers.parseEther('0'));
      await this.blockchainNode.sealEpoch(60 * 60 * 24);

      // 2
      await this.sfc
        .connect(this.firstDelegator)
        .relockStake(this.validatorId, 60 * 60 * 24 * 20, ethers.parseEther('0'));
      await this.blockchainNode.sealEpoch(60 * 60 * 24);

      // 3
      await this.sfc
        .connect(this.firstDelegator)
        .relockStake(this.validatorId, 60 * 60 * 24 * 20, ethers.parseEther('0'));
      await this.blockchainNode.sealEpoch(60 * 60 * 24);
      await expect(
        this.sfc.connect(this.firstDelegator).relockStake(this.validatorId, 60 * 60 * 24 * 20, ethers.parseEther('0')),
      ).to.be.revertedWithCustomError(this.sfc, 'TooFrequentReLocks');

      // 4
      await this.sfc.advanceTime(60 * 60 * 24 * 14);
      await this.sfc
        .connect(this.firstDelegator)
        .relockStake(this.validatorId, 60 * 60 * 24 * 20, ethers.parseEther('0'));
      await this.blockchainNode.sealEpoch(60 * 60 * 24);
      await expect(
        this.sfc.connect(this.firstDelegator).relockStake(this.validatorId, 60 * 60 * 24 * 20, ethers.parseEther('0')),
      ).to.be.revertedWithCustomError(this.sfc, 'TooFrequentReLocks');

      for (let i = 5; i <= 40; i++) {
        // 5-40
        await this.sfc.advanceTime(60 * 60 * 24 * 14);
        await this.sfc
          .connect(this.firstDelegator)
          .relockStake(this.validatorId, 60 * 60 * 24 * 20, ethers.parseEther('0'));
        await this.blockchainNode.sealEpoch(60 * 60 * 24);
        // ensure validator's lockup period doesn't end too early
        await this.sfc
          .connect(this.validator)
          .relockStake(this.validatorId, 60 * 60 * 24 * 365, ethers.parseEther('0'));
      }
    });

    it('Should succeed and partial unlock at T1, unlock amount < original lock amount', async function () {
      await this.blockchainNode.sealEpoch(60 * 60 * 24);
      const rewardBeforeLock = calcRewardsJs(0, 0, 10, 20, 86400);

      await this.sfc
        .connect(this.firstDelegator)
        .lockStake(this.validatorId, 60 * 60 * 24 * 14, ethers.parseEther('5'));

      await this.blockchainNode.sealEpoch(60 * 60 * 24 * 7);
      const rewardBeforeRelock = calcRewardsJs(86400 * 14, 5, 10, 20, 86400 * 7);
      await this.sfc
        .connect(this.firstDelegator)
        .relockStake(this.validatorId, 60 * 60 * 24 * 14, ethers.parseEther('5'));

      await this.blockchainNode.sealEpoch(60 * 60 * 24 * 2);
      const rewardAfterUnlock = calcRewardsJs(86400 * 14, 10, 10, 20, 86400 * 2);
      const penaltyShareBeforeRelock = Math.floor((rewardBeforeRelock.penalty * 2) / 10);
      const penaltyShareAfterUnlock = Math.floor((rewardAfterUnlock.penalty * 2) / 10);
      let expectedPenalty = penaltyShareBeforeRelock + penaltyShareAfterUnlock;

      expect(
        await this.sfc.connect(this.firstDelegator).unlockStake.staticCall(this.validatorId, ethers.parseEther('2')),
      ).to.equal(expectedPenalty);
      let expectedReward = rewardBeforeLock.sum + rewardBeforeRelock.sum + rewardAfterUnlock.sum;
      expect(await this.sfc.pendingRewards(this.firstDelegator, this.validatorId)).to.equal(expectedReward);

      await this.sfc.advanceTime(60 * 60 * 24 * 5 - 1);

      expect(
        await this.sfc.connect(this.firstDelegator).unlockStake.staticCall(this.validatorId, ethers.parseEther('2')),
      ).to.equal(expectedPenalty);
      expectedReward = rewardBeforeLock.sum + rewardBeforeRelock.sum + rewardAfterUnlock.sum;
      expect(await this.sfc.pendingRewards(this.firstDelegator, this.validatorId)).to.equal(expectedReward);

      await this.sfc.advanceTime(2);

      expectedPenalty = penaltyShareAfterUnlock;
      expect(
        await this.sfc.connect(this.firstDelegator).unlockStake.staticCall(this.validatorId, ethers.parseEther('2')),
      ).to.equal(expectedPenalty);
      expectedReward = rewardBeforeLock.sum + rewardBeforeRelock.sum + rewardAfterUnlock.sum;
      expect(await this.sfc.pendingRewards(this.firstDelegator, this.validatorId)).to.equal(expectedReward);
    });
  });
});<|MERGE_RESOLUTION|>--- conflicted
+++ resolved
@@ -290,25 +290,14 @@
     it('Should revert when transferring ownership if not owner', async function () {
       await expect(this.sfc.connect(this.user).transferOwnership(ethers.ZeroAddress)).to.be.revertedWithCustomError(
         this.nodeDriverAuth,
-<<<<<<< HEAD
-        'NotOwner',
-=======
         'OwnableUnauthorizedAccount',
->>>>>>> 15407b97
       );
     });
 
     it('Should revert when transferring ownership to zero address', async function () {
-<<<<<<< HEAD
-      await expect(this.sfc.transferOwnership(ethers.ZeroAddress)).to.be.revertedWithCustomError(
-        this.nodeDriverAuth,
-        'ZeroAddress',
-      );
-=======
       await expect(this.sfc.transferOwnership(ethers.ZeroAddress))
         .to.be.revertedWithCustomError(this.nodeDriverAuth, 'OwnableInvalidOwner')
         .withArgs(ethers.ZeroAddress);
->>>>>>> 15407b97
     });
   });
 
