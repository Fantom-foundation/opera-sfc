import { ethers } from 'hardhat';
import { expect } from 'chai';
import { loadFixture } from '@nomicfoundation/hardhat-network-helpers';
import {
  EVMWriter,
  NodeDriver,
  NodeDriverAuth,
  SFCLib,
  SFCUnitTestI,
  UnitTestConstantsManager,
  UnitTestNetworkInitializer,
} from '../typechain-types';
import { beforeEach, Context } from 'mocha';
import { BlockchainNode, ValidatorMetrics } from './helpers/BlockchainNode';

describe('SFC', () => {
  const fixture = async () => {
    const [owner, user] = await ethers.getSigners();
    const sfc: SFCUnitTestI = await ethers.getContractAt('SFCUnitTestI', await ethers.deployContract('UnitTestSFC'));
    const nodeDriver: NodeDriver = await ethers.deployContract('NodeDriver');
    const evmWriter: EVMWriter = await ethers.deployContract('StubEvmWriter');
    const nodeDriverAuth: NodeDriverAuth = await ethers.deployContract('NodeDriverAuth');
    const sfcLib: SFCLib = await ethers.deployContract('UnitTestSFCLib');
    const initializer: UnitTestNetworkInitializer = await ethers.deployContract('UnitTestNetworkInitializer');

    await initializer.initializeAll(0, 0, sfc, sfcLib, nodeDriverAuth, nodeDriver, evmWriter, owner);
    const constants: UnitTestConstantsManager = await ethers.getContractAt(
      'UnitTestConstantsManager',
      await sfc.constsAddress(),
    );
    await sfc.rebaseTime();

    return {
      owner,
      user,
      sfc,
      evmWriter,
      nodeDriver,
      nodeDriverAuth,
      sfcLib,
      constants,
    };
  };

  beforeEach(async function () {
    Object.assign(this, await loadFixture(fixture));
  });

  it('Should revert when amount sent', async function () {
    await expect(
      this.owner.sendTransaction({
        to: this.sfc,
        value: 1,
      }),
<<<<<<< HEAD
    ).to.revertedWithCustomError(this.sfc, 'TransfersNotAllowed');
=======
    ).to.revertedWithCustomError(this.sfcLib, 'TransfersNotAllowed');
>>>>>>> 846e556c
  });

  describe('Genesis validator', () => {
    beforeEach(async function () {
      const validator = ethers.Wallet.createRandom();
      await this.sfc.enableNonNodeCalls();
      await this.sfc.setGenesisValidator(
        validator.address,
        1,
        validator.publicKey,
        1 << 3,
        await this.sfc.currentEpoch(),
        Date.now(),
        0,
        0,
      );
      await this.sfc.disableNonNodeCalls();
    });

    it('Should succeed and set genesis validator with bad status', async function () {
      await this.sfc._syncValidator(1, false);
    });

    it('Should revert when sealEpoch not called by node', async function () {
<<<<<<< HEAD
      await expect(this.sfc.sealEpoch([1], [1], [1], [1], 0)).to.be.revertedWithCustomError(this.sfc, 'NotDriverAuth');
    });

    it('Should revert when SealEpochValidators not called by node', async function () {
      await expect(this.sfc.sealEpochValidators([1])).to.be.revertedWithCustomError(this.sfc, 'NotDriverAuth');
=======
      await expect(this.sfc.sealEpoch([1], [1], [1], [1], 0)).to.be.revertedWithCustomError(
        this.sfcLib,
        'NotDriverAuth',
      );
    });

    it('Should revert when SealEpochValidators not called by node', async function () {
      await expect(this.sfc.sealEpochValidators([1])).to.be.revertedWithCustomError(this.sfcLib, 'NotDriverAuth');
>>>>>>> 846e556c
    });
  });

  describe('Constants', () => {
    it('Should succeed and return now()', async function () {
      const block = await ethers.provider.getBlock('latest');
      expect(block).to.not.be.equal(null);
      expect(await this.sfc.getBlockTime()).to.be.within(block!.timestamp - 100, block!.timestamp + 100);
    });

    it('Should succeed and return getTime()', async function () {
      const block = await ethers.provider.getBlock('latest');
      expect(block).to.not.be.equal(null);
      expect(await this.sfc.getTime()).to.be.within(block!.timestamp - 100, block!.timestamp + 100);
    });

    it('Should succeed and return current epoch', async function () {
      expect(await this.sfc.currentEpoch()).to.equal(1);
    });

    it('Should succeed and return current sealed epoch', async function () {
      expect(await this.sfc.currentSealedEpoch()).to.equal(0);
    });

    it('Should succeed and return minimum amount to stake for validator', async function () {
      expect(await this.constants.minSelfStake()).to.equal(ethers.parseEther('0.3175'));
    });

    it('Should succeed and return maximum ratio of delegations a validator can have', async function () {
      expect(await this.constants.maxDelegatedRatio()).to.equal(ethers.parseEther('16'));
    });

    it('Should succeed and return commission fee in percentage a validator will get from a delegation', async function () {
      expect(await this.constants.validatorCommission()).to.equal(ethers.parseEther('0.15'));
    });

    it('Should succeed and return burnt fee share', async function () {
      expect(await this.constants.burntFeeShare()).to.equal(ethers.parseEther('0.2'));
    });

    it('Should succeed and return treasury fee share', async function () {
      expect(await this.constants.treasuryFeeShare()).to.equal(ethers.parseEther('0.1'));
    });

    it('Should succeed and return ratio of the reward rate at base rate (without lockup)', async function () {
      expect(await this.constants.unlockedRewardRatio()).to.equal(ethers.parseEther('0.3'));
    });

    it('Should succeed and return minimum duration of a stake/delegation lockup', async function () {
      expect(await this.constants.minLockupDuration()).to.equal(86400 * 14);
    });

    it('Should succeed and return maximum duration of a stake/delegation lockup', async function () {
      expect(await this.constants.maxLockupDuration()).to.equal(86400 * 365);
    });

    it('Should succeed and return period of time that stake is locked', async function () {
      expect(await this.constants.withdrawalPeriodTime()).to.equal(60 * 60 * 24 * 7);
    });

    it('Should succeed and return number of epochs that stake is locked', async function () {
      expect(await this.constants.withdrawalPeriodEpochs()).to.equal(3);
    });

    it('Should succeed and return version of the current implementation', async function () {
      expect(await this.sfc.version()).to.equal(ethers.hexlify(ethers.toUtf8Bytes('305')));
    });
  });

  describe('Create validator', () => {
    const validatorsFixture = async () => {
      const [validator, secondValidator] = await ethers.getSigners();
      return {
        validator,
        secondValidator,
      };
    };

    beforeEach(async function () {
      Object.assign(this, await loadFixture(validatorsFixture));
    });

    it('Should succeed and create a validator and return its id', async function () {
      await this.sfc
        .connect(this.validator)
        .createValidator(ethers.Wallet.createRandom().publicKey, { value: ethers.parseEther('0.4') });
      expect(await this.sfc.lastValidatorID()).to.equal(1);
    });

    it('Should revert when insufficient self-stake to create a validator', async function () {
      await expect(
        this.sfc
          .connect(this.validator)
          .createValidator(ethers.Wallet.createRandom().publicKey, { value: ethers.parseEther('0.1') }),
<<<<<<< HEAD
      ).to.be.revertedWithCustomError(this.sfc, 'InsufficientSelfStake');
=======
      ).to.be.revertedWithCustomError(this.sfcLib, 'InsufficientSelfStake');
>>>>>>> 846e556c
    });

    it('Should revert when public key is empty while creating a validator', async function () {
      await expect(
        this.sfc.connect(this.validator).createValidator('0x', { value: ethers.parseEther('0.4') }),
<<<<<<< HEAD
      ).to.be.revertedWithCustomError(this.sfc, 'EmptyPubkey');
=======
      ).to.be.revertedWithCustomError(this.sfcLib, 'EmptyPubkey');
>>>>>>> 846e556c
    });

    it('Should succeed and create two validators and return id of last validator', async function () {
      expect(await this.sfc.lastValidatorID()).to.equal(0);
      expect(await this.sfc.getValidatorID(this.validator)).to.equal(0);
      expect(await this.sfc.getValidatorID(this.secondValidator)).to.equal(0);

      await this.sfc
        .connect(this.validator)
        .createValidator(ethers.Wallet.createRandom().publicKey, { value: ethers.parseEther('0.4') });
      expect(await this.sfc.getValidatorID(this.validator)).to.equal(1);
      expect(await this.sfc.lastValidatorID()).to.equal(1);

      await this.sfc
        .connect(this.secondValidator)
        .createValidator(ethers.Wallet.createRandom().publicKey, { value: ethers.parseEther('0.5') });
      expect(await this.sfc.getValidatorID(this.secondValidator)).to.equal(2);
      expect(await this.sfc.lastValidatorID()).to.equal(2);
    });

    it('Should succeed and return delegation', async function () {
      await this.sfc
        .connect(this.secondValidator)
        .createValidator(ethers.Wallet.createRandom().publicKey, { value: ethers.parseEther('0.5') });
      await this.sfc.connect(this.secondValidator).delegate(1, { value: ethers.parseEther('0.1') });
    });

    it('Should revert when staking to non-existing validator', async function () {
      await expect(
        this.sfc.connect(this.secondValidator).delegate(1, { value: ethers.parseEther('0.1') }),
<<<<<<< HEAD
      ).to.be.revertedWithCustomError(this.sfc, 'ValidatorNotExists');
=======
      ).to.be.revertedWithCustomError(this.sfcLib, 'ValidatorNotExists');
>>>>>>> 846e556c
    });

    it('Should succeed and stake with different delegators', async function () {
      await this.sfc
        .connect(this.validator)
        .createValidator(ethers.Wallet.createRandom().publicKey, { value: ethers.parseEther('0.5') });
      await this.sfc.connect(this.validator).delegate(1, { value: ethers.parseEther('0.1') });

      await this.sfc
        .connect(this.secondValidator)
        .createValidator(ethers.Wallet.createRandom().publicKey, { value: ethers.parseEther('0.5') });
      await this.sfc.connect(this.secondValidator).delegate(2, { value: ethers.parseEther('0.3') });
      await this.sfc.connect(this.validator).delegate(1, { value: ethers.parseEther('0.2') });
    });

    it('Should succeed and return the amount of delegated for each Delegator', async function () {
      await this.sfc
        .connect(this.validator)
        .createValidator(ethers.Wallet.createRandom().publicKey, { value: ethers.parseEther('0.5') });
      await this.sfc.connect(this.validator).delegate(1, { value: ethers.parseEther('0.1') });
      expect(await this.sfc.getStake(this.validator, await this.sfc.getValidatorID(this.validator))).to.equal(
        ethers.parseEther('0.6'),
      );

      await this.sfc
        .connect(this.secondValidator)
        .createValidator(ethers.Wallet.createRandom().publicKey, { value: ethers.parseEther('0.5') });
      await this.sfc.connect(this.secondValidator).delegate(2, { value: ethers.parseEther('0.3') });
      expect(
        await this.sfc.getStake(this.secondValidator, await this.sfc.getValidatorID(this.secondValidator)),
      ).to.equal(ethers.parseEther('0.8'));

      await this.sfc.connect(this.validator).delegate(2, { value: ethers.parseEther('0.1') });
      expect(await this.sfc.getStake(this.validator, await this.sfc.getValidatorID(this.secondValidator))).to.equal(
        ethers.parseEther('0.1'),
      );
    });

    it('Should succeed and return the total of received Stake', async function () {
      await this.sfc
        .connect(this.validator)
        .createValidator(ethers.Wallet.createRandom().publicKey, { value: ethers.parseEther('0.5') });

      await this.sfc.connect(this.validator).delegate(1, { value: ethers.parseEther('0.1') });
      await this.sfc.connect(this.secondValidator).delegate(1, { value: ethers.parseEther('0.2') });

      const validator = await this.sfc.getValidator(1);
      expect(validator.receivedStake).to.equal(ethers.parseEther('0.8'));
    });
  });

  describe('Ownable', () => {
    it('Should succeed and return the owner of the contract', async function () {
      expect(await this.sfc.owner()).to.equal(this.owner);
    });

    it('Should succeed and return true if the caller is the owner of the contract', async function () {
      expect(await this.sfc.isOwner()).to.equal(true);
      expect(await this.sfc.connect(this.user).isOwner()).to.equal(false);
    });

    it('Should succeed and return address(0) if owner leaves the contract without owner', async function () {
      expect(await this.sfc.owner()).to.equal(this.owner);
      await this.sfc.renounceOwnership();
      expect(await this.sfc.owner()).to.equal(ethers.ZeroAddress);
    });

    it('Should succeed and transfer ownership to the new owner', async function () {
      expect(await this.sfc.owner()).to.equal(this.owner);
      await this.sfc.transferOwnership(this.user);
      expect(await this.sfc.owner()).to.equal(this.user);
    });

    it('Should revert when transferring ownership if not owner', async function () {
      await expect(this.sfc.connect(this.user).transferOwnership(ethers.ZeroAddress)).to.be.revertedWithCustomError(
        this.nodeDriverAuth,
<<<<<<< HEAD
        'NotOwner',
=======
        'OwnableUnauthorizedAccount',
>>>>>>> 846e556c
      );
    });

    it('Should revert when transferring ownership to zero address', async function () {
<<<<<<< HEAD
      await expect(this.sfc.transferOwnership(ethers.ZeroAddress)).to.be.revertedWithCustomError(
        this.nodeDriverAuth,
        'ZeroAddress',
      );
=======
      await expect(this.sfc.transferOwnership(ethers.ZeroAddress))
        .to.be.revertedWithCustomError(this.nodeDriverAuth, 'OwnableInvalidOwner')
        .withArgs(ethers.ZeroAddress);
>>>>>>> 846e556c
    });
  });

  describe('Events emitter', () => {
    it('Should succeed and call updateNetworkRules', async function () {
      await this.nodeDriverAuth.updateNetworkRules(
        '0x7b22446167223a7b224d6178506172656e7473223a357d2c2245636f6e6f6d79223a7b22426c6f636b4d6973736564536c61636b223a377d2c22426c6f636b73223a7b22426c6f636b476173486172644c696d6974223a313030307d7d',
      );
    });

    it('Should succeed and call updateOfflinePenaltyThreshold', async function () {
      await this.constants.updateOfflinePenaltyThresholdTime(86_400);
      await this.constants.updateOfflinePenaltyThresholdBlocksNum(1_000);
    });
  });

  describe('Prevent Genesis Call if not node', () => {
    it('Should revert when setGenesisValidator is not called not node', async function () {
      const validator = ethers.Wallet.createRandom();
      await expect(
        this.sfc.setGenesisValidator(
          validator,
          1,
          validator.publicKey,
          0,
          await this.sfc.currentEpoch(),
          Date.now(),
          0,
          0,
        ),
<<<<<<< HEAD
      ).to.be.revertedWithCustomError(this.sfc, 'NotDriverAuth');
=======
      ).to.be.revertedWithCustomError(this.sfcLib, 'NotDriverAuth');
>>>>>>> 846e556c
    });

    it('Should revert when setGenesisDelegation is not called not node', async function () {
      const delegator = ethers.Wallet.createRandom();
      await expect(this.sfc.setGenesisDelegation(delegator, 1, 100, 0, 0, 0, 0, 0, 1000)).to.be.revertedWithCustomError(
<<<<<<< HEAD
        this.sfc,
=======
        this.sfcLib,
>>>>>>> 846e556c
        'NotDriverAuth',
      );
    });
  });

  describe('Validator', () => {
    const validatorsFixture = async function (this: Context) {
      const [validator, delegator, secondDelegator, thirdDelegator] = await ethers.getSigners();

      await this.sfc
        .connect(validator)
        .createValidator(ethers.Wallet.createRandom().publicKey, { value: ethers.parseEther('10') });
      await this.sfc.connect(delegator).delegate(1, { value: ethers.parseEther('11') });

      await this.sfc.connect(secondDelegator).delegate(1, { value: ethers.parseEther('8') });
      await this.sfc.connect(thirdDelegator).delegate(1, { value: ethers.parseEther('8') });

      const validatorStruct = await this.sfc.getValidator(1);

      return {
        validator,
        validatorStruct,
        delegator,
        secondDelegator,
        thirdDelegator,
      };
    };

    beforeEach(async function () {
      return Object.assign(this, await loadFixture(validatorsFixture.bind(this)));
    });

    describe('Returns Validator', () => {
      it('Should succeed and return validator status', async function () {
        expect(this.validatorStruct.status).to.equal(0);
      });

      it('Should succeed and return validator deactivated time', async function () {
        expect(this.validatorStruct.deactivatedTime).to.equal(0);
      });

      it('Should succeed and return validator deactivated Epoch', async function () {
        expect(this.validatorStruct.deactivatedEpoch).to.equal(0);
      });

      it('Should succeed and return validator Received Stake', async function () {
        expect(this.validatorStruct.receivedStake).to.equal(ethers.parseEther('37'));
      });

      it('Should succeed and return validator Created Epoch', async function () {
        expect(this.validatorStruct.createdEpoch).to.equal(1);
      });

      it('Should succeed and return validator Created Time', async function () {
        const block = await ethers.provider.getBlock('latest');
        expect(block).to.not.equal(null);
        expect(this.validatorStruct.createdTime).to.be.within(block!.timestamp - 5, block!.timestamp + 5);
      });

      it('Should succeed and return validator Auth (address)', async function () {
        expect(this.validatorStruct.auth).to.equal(this.validator.address);
      });
    });

    describe('EpochSnapshot', () => {
      it('Should succeed and return stashedRewardsUntilEpoch', async function () {
        expect(await this.sfc.currentEpoch.call()).to.equal(1);
        expect(await this.sfc.currentSealedEpoch()).to.equal(0);
        await this.sfc.enableNonNodeCalls();
        await this.sfc.sealEpoch([100, 101, 102], [100, 101, 102], [100, 101, 102], [100, 101, 102], 0);
        expect(await this.sfc.currentEpoch.call()).to.equal(2);
        expect(await this.sfc.currentSealedEpoch()).to.equal(1);
        for (let i = 0; i < 4; i++) {
          await this.sfc.sealEpoch([100, 101, 102], [100, 101, 102], [100, 101, 102], [100, 101, 102], 0);
        }
        expect(await this.sfc.currentEpoch.call()).to.equal(6);
        expect(await this.sfc.currentSealedEpoch()).to.equal(5);
      });

      it('Should succeed and return endBlock', async function () {
        const epochNumber = await this.sfc.currentEpoch();
        await this.sfc.enableNonNodeCalls();
        await this.sfc.sealEpoch([100, 101, 102], [100, 101, 102], [100, 101, 102], [100, 101, 102], 0);
        const lastBlock = await ethers.provider.getBlockNumber();
        // endBlock is on second position
        expect((await this.sfc.getEpochSnapshot(epochNumber))[1]).to.equal(lastBlock);
        expect(await this.sfc.getEpochEndBlock(epochNumber)).to.equal(lastBlock);
      });
    });
  });

  describe('Methods tests', () => {
    it('Should succeed and check createValidator function', async function () {
      const node = new BlockchainNode(this.sfc);
      const [validator, secondValidator] = await ethers.getSigners();
      const pubkey = ethers.Wallet.createRandom().publicKey;
      const secondPubkey = ethers.Wallet.createRandom().publicKey;
      await this.sfc.enableNonNodeCalls();

      expect(await this.sfc.lastValidatorID()).to.equal(0);

      await expect(
        this.sfc
          .connect(validator)
          .createValidator(ethers.Wallet.createRandom().publicKey, { value: ethers.parseEther('0.1') }),
<<<<<<< HEAD
      ).to.be.revertedWithCustomError(this.sfc, 'InsufficientSelfStake');
=======
      ).to.be.revertedWithCustomError(this.sfcLib, 'InsufficientSelfStake');
>>>>>>> 846e556c

      await node.handleTx(
        await this.sfc.connect(validator).createValidator(pubkey, { value: ethers.parseEther('0.3175') }),
      );

      await expect(
        this.sfc
          .connect(validator)
          .createValidator(ethers.Wallet.createRandom().publicKey, { value: ethers.parseEther('0.5') }),
<<<<<<< HEAD
      ).to.be.revertedWithCustomError(this.sfc, 'ValidatorExists');
=======
      ).to.be.revertedWithCustomError(this.sfcLib, 'ValidatorExists');
>>>>>>> 846e556c

      await node.handleTx(
        await this.sfc.connect(secondValidator).createValidator(secondPubkey, { value: ethers.parseEther('0.5') }),
      );

      expect(await this.sfc.lastValidatorID()).to.equal(2);
      expect(await this.sfc.totalStake()).to.equal(ethers.parseEther('0.8175'));

      const firstValidatorID = await this.sfc.getValidatorID(validator);
      const secondValidatorID = await this.sfc.getValidatorID(secondValidator);
      expect(firstValidatorID).to.equal(1);
      expect(secondValidatorID).to.equal(2);

      expect(await this.sfc.getValidatorPubkey(firstValidatorID)).to.equal(pubkey);
      expect(await this.sfc.getValidatorPubkey(secondValidatorID)).to.equal(secondPubkey);

      const firstValidatorObj = await this.sfc.getValidator(firstValidatorID);
      const secondValidatorObj = await this.sfc.getValidator(secondValidatorID);

      // check first validator object
      expect(firstValidatorObj.receivedStake).to.equal(ethers.parseEther('0.3175'));
      expect(firstValidatorObj.createdEpoch).to.equal(1);
      expect(firstValidatorObj.auth).to.equal(validator.address);
      expect(firstValidatorObj.status).to.equal(0);
      expect(firstValidatorObj.deactivatedTime).to.equal(0);
      expect(firstValidatorObj.deactivatedEpoch).to.equal(0);

      // check second validator object
      expect(secondValidatorObj.receivedStake).to.equal(ethers.parseEther('0.5'));
      expect(secondValidatorObj.createdEpoch).to.equal(1);
      expect(secondValidatorObj.auth).to.equal(secondValidator.address);
      expect(secondValidatorObj.status).to.equal(0);
      expect(secondValidatorObj.deactivatedTime).to.equal(0);
      expect(secondValidatorObj.deactivatedEpoch).to.equal(0);

      // // check created delegations
      expect(await this.sfc.getStake(validator, firstValidatorID)).to.equal(ethers.parseEther('0.3175'));
      expect(await this.sfc.getStake(secondValidator, secondValidatorID)).to.equal(ethers.parseEther('0.5'));

      // check fired node-related logs
      expect(node.nextValidatorWeights.size).to.equal(2);
      expect(node.nextValidatorWeights.get(firstValidatorID)).to.equal(ethers.parseEther('0.3175'));
      expect(node.nextValidatorWeights.get(secondValidatorID)).to.equal(ethers.parseEther('0.5'));
    });

    it('Should succeed and check sealing epoch', async function () {
      const node = new BlockchainNode(this.sfc);
      const [validator, secondValidator, thirdValidator] = await ethers.getSigners();
      await this.sfc.enableNonNodeCalls();

      await node.handleTx(
        await this.sfc
          .connect(validator)
          .createValidator(ethers.Wallet.createRandom().publicKey, { value: ethers.parseEther('0.3175') }),
      );

      await node.handleTx(
        await this.sfc
          .connect(secondValidator)
          .createValidator(ethers.Wallet.createRandom().publicKey, { value: ethers.parseEther('0.6825') }),
      );

      await node.sealEpoch(100);

      const firstValidatorID = await this.sfc.getValidatorID(validator);
      const secondValidatorID = await this.sfc.getValidatorID(secondValidator);
      expect(firstValidatorID).to.equal(1);
      expect(secondValidatorID).to.equal(2);

      await node.handleTx(await this.sfc.connect(validator).delegate(1, { value: ethers.parseEther('0.1') }));

      await node.handleTx(
        await this.sfc
          .connect(thirdValidator)
          .createValidator(ethers.Wallet.createRandom().publicKey, { value: ethers.parseEther('0.4') }),
      );
      const thirdValidatorID = await this.sfc.getValidatorID(thirdValidator);

      // check fired node-related logs
      expect(node.validatorWeights.size).to.equal(2);
      expect(node.validatorWeights.get(firstValidatorID)).to.equal(ethers.parseEther('0.3175'));
      expect(node.validatorWeights.get(secondValidatorID)).to.equal(ethers.parseEther('0.6825'));
      expect(node.nextValidatorWeights.size).to.equal(3);
      expect(node.nextValidatorWeights.get(firstValidatorID)).to.equal(ethers.parseEther('0.4175'));
      expect(node.nextValidatorWeights.get(secondValidatorID)).to.equal(ethers.parseEther('0.6825'));
      expect(node.nextValidatorWeights.get(thirdValidatorID)).to.equal(ethers.parseEther('0.4'));
    });

    it('Should succeed and balance gas price', async function () {
      const [validator] = await ethers.getSigners();
      await this.sfc.enableNonNodeCalls();

      await this.constants.updateGasPriceBalancingCounterweight(24 * 60 * 60);
      await this.sfc.rebaseTime();

      await this.sfc
        .connect(validator)
        .createValidator(ethers.Wallet.createRandom().publicKey, { value: ethers.parseEther('1') });

      await this.constants.updateTargetGasPowerPerSecond(1000);
      await this.sfc.sealEpoch([1], [1], [1], [1], 1_000);
      await this.sfc.sealEpochValidators([1]);

      expect(await this.sfc.minGasPrice()).to.equal(95_000_000_000);

      await this.sfc.advanceTime(1);
      await this.sfc.sealEpoch([1], [1], [1], [1], 1_000);
      await this.sfc.sealEpochValidators([1]);
      expect(await this.sfc.minGasPrice()).to.equal(94_999_998_901);

      await this.sfc.advanceTime(2);
      await this.sfc.sealEpoch([1], [1], [1], [1], 2_000);
      await this.sfc.sealEpochValidators([1]);
      expect(await this.sfc.minGasPrice()).to.equal(94_999_997_802);

      await this.sfc.advanceTime(1_000);
      await this.sfc.sealEpoch([1], [1], [1], [1], 1_000_000);
      await this.sfc.sealEpochValidators([1]);
      expect(await this.sfc.minGasPrice()).to.equal(94_999_996_715);

      await this.sfc.advanceTime(1_000);
      await this.sfc.sealEpoch([1], [1], [1], [1], 666_666);
      await this.sfc.sealEpochValidators([1]);
      expect(await this.sfc.minGasPrice()).to.equal(94_637_676_437);

      await this.sfc.advanceTime(1_000);
      await this.sfc.sealEpoch([1], [1], [1], [1], 1_500_000);
      await this.sfc.sealEpochValidators([1]);
      expect(await this.sfc.minGasPrice()).to.equal(95_179_080_284);

      await this.sfc.advanceTime(1);
      await this.sfc.sealEpoch([1], [1], [1], [1], 666);
      await this.sfc.sealEpochValidators([1]);
      expect(await this.sfc.minGasPrice()).to.equal(95_178_711_617);

      await this.sfc.advanceTime(1);
      await this.sfc.sealEpoch([1], [1], [1], [1], 1_500);
      await this.sfc.sealEpochValidators([1]);
      expect(await this.sfc.minGasPrice()).to.equal(95_179_260_762);

      await this.sfc.advanceTime(1_000);
      await this.sfc.sealEpoch([1], [1], [1], [1], 10_000_000_000);
      await this.sfc.sealEpochValidators([1]);
      expect(await this.sfc.minGasPrice()).to.equal(99_938_223_800);

      await this.sfc.advanceTime(10_000);
      await this.sfc.sealEpoch([1], [1], [1], [1], 0);
      await this.sfc.sealEpochValidators([1]);
      expect(await this.sfc.minGasPrice()).to.equal(94_941_312_610);

      await this.sfc.advanceTime(100);
      await this.sfc.sealEpoch([1], [1], [1], [1], 200_000);
      await this.sfc.sealEpochValidators([1]);
      expect(await this.sfc.minGasPrice()).to.equal(95_051_069_157);

      await this.sfc.advanceTime(100);
      await this.sfc.sealEpoch([1], [1], [1], [1], 50_000);
      await this.sfc.sealEpochValidators([1]);
      expect(await this.sfc.minGasPrice()).to.equal(94_996_125_793);
    });
  });

  describe('Staking / Sealed Epoch functions', () => {
    const validatorsFixture = async function (this: Context) {
      const [validator, secondValidator, thirdValidator, delegator, secondDelegator] = await ethers.getSigners();
      const blockchainNode = new BlockchainNode(this.sfc);

      await this.sfc.rebaseTime();
      await this.sfc.enableNonNodeCalls();

      await blockchainNode.handleTx(
        await this.sfc
          .connect(validator)
          .createValidator(ethers.Wallet.createRandom().publicKey, { value: ethers.parseEther('0.4') }),
      );
      const validatorId = await this.sfc.getValidatorID(validator);
      await blockchainNode.handleTx(
        await this.sfc
          .connect(secondValidator)
          .createValidator(ethers.Wallet.createRandom().publicKey, { value: ethers.parseEther('0.8') }),
      );
      const secondValidatorId = await this.sfc.getValidatorID(secondValidator);
      await blockchainNode.handleTx(
        await this.sfc
          .connect(thirdValidator)
          .createValidator(ethers.Wallet.createRandom().publicKey, { value: ethers.parseEther('0.8') }),
      );
      const thirdValidatorId = await this.sfc.getValidatorID(thirdValidator);

      await this.sfc.connect(validator).delegate(validatorId, { value: ethers.parseEther('0.4') });
      await this.sfc.connect(delegator).delegate(validatorId, { value: ethers.parseEther('0.4') });
      await this.sfc.connect(secondDelegator).delegate(secondValidatorId, { value: ethers.parseEther('0.4') });

      await blockchainNode.sealEpoch(0);

      return {
        validator,
        validatorId,
        secondValidator,
        secondValidatorId,
        thirdValidator,
        thirdValidatorId,
        delegator,
        secondDelegator,
        blockchainNode,
      };
    };

    beforeEach(async function () {
      return Object.assign(this, await loadFixture(validatorsFixture.bind(this)));
    });

    it('Should succeed and return claimed Rewards until Epoch', async function () {
      await this.constants.updateBaseRewardPerSecond(1);
      await this.blockchainNode.sealEpoch(60 * 60 * 24);
      await this.blockchainNode.sealEpoch(60 * 60 * 24);
      expect(await this.sfc.stashedRewardsUntilEpoch(this.delegator, this.validatorId)).to.equal(0);
      await this.sfc.connect(this.delegator).claimRewards(this.validatorId);
      expect(await this.sfc.stashedRewardsUntilEpoch(this.delegator, this.validatorId)).to.equal(
        await this.sfc.currentSealedEpoch(),
      );
    });

    it('Should succeed and check pending rewards of delegators', async function () {
      await this.constants.updateBaseRewardPerSecond(1);
      expect(await this.sfc.pendingRewards(this.validator, this.validatorId)).to.equal(0);
      expect(await this.sfc.pendingRewards(this.delegator, this.validatorId)).to.equal(0);
      await this.blockchainNode.sealEpoch(60 * 60 * 24);
      expect(await this.sfc.pendingRewards(this.validator, this.validatorId)).to.equal(6_966);
      expect(await this.sfc.pendingRewards(this.delegator, this.validatorId)).to.equal(2_754);
    });

    it('Should succeed and check if pending rewards have been increased after sealing epoch', async function () {
      await this.constants.updateBaseRewardPerSecond(1);
      await this.blockchainNode.sealEpoch(60 * 60 * 24);
      expect(await this.sfc.pendingRewards(this.validator, this.validatorId)).to.equal(6_966);
      expect(await this.sfc.pendingRewards(this.delegator, this.validatorId)).to.equal(2_754);
      await this.blockchainNode.sealEpoch(60 * 60 * 24);
      expect(await this.sfc.pendingRewards(this.validator, this.validatorId)).to.equal(13_932);
      expect(await this.sfc.pendingRewards(this.delegator, this.validatorId)).to.equal(5_508);
    });

    it('Should succeed and increase balances after claiming rewards', async function () {
      await this.constants.updateBaseRewardPerSecond(100_000_000_000_000);
      await this.blockchainNode.sealEpoch(0);
      await this.blockchainNode.sealEpoch(60 * 60 * 24);
      const delegatorPendingRewards = await this.sfc.pendingRewards(this.delegator, 1);
      expect(delegatorPendingRewards).to.equal(ethers.parseEther('0.2754'));
      const delegatorBalance = await ethers.provider.getBalance(this.delegator.address);
      await this.sfc.connect(this.delegator).claimRewards(this.validatorId);
      const delegatorNewBalance = await ethers.provider.getBalance(this.delegator.address);
      expect(delegatorBalance + delegatorPendingRewards).to.be.above(delegatorNewBalance);
      expect(delegatorBalance + delegatorPendingRewards).to.be.below(delegatorNewBalance + ethers.parseEther('0.01'));
    });

    it('Should succeed and increase stake after restaking rewards', async function () {
      await this.constants.updateBaseRewardPerSecond(1);
      await this.blockchainNode.sealEpoch(0);
      await this.blockchainNode.sealEpoch(60 * 60 * 24);
      const delegatorPendingRewards = await this.sfc.pendingRewards(this.delegator, 1);
      expect(delegatorPendingRewards).to.equal(2754);
      const delegatorStake = await this.sfc.getStake(this.delegator, this.validatorId);
      const delegatorLockupInfo = await this.sfc.getLockupInfo(this.delegator, this.validatorId);
      await this.sfc.connect(this.delegator).restakeRewards(this.validatorId);
      const delegatorNewStake = await this.sfc.getStake(this.delegator, this.validatorId);
      const delegatorNewLockupInfo = await this.sfc.getLockupInfo(this.delegator, this.validatorId);
      expect(delegatorNewStake).to.equal(delegatorStake + delegatorPendingRewards);
      expect(delegatorNewLockupInfo.lockedStake).to.equal(delegatorLockupInfo.lockedStake);
    });

    it('Should succeed and increase locked stake after restaking rewards', async function () {
      await this.sfc.connect(this.validator).lockStake(1, 86_400 * 219 + 10, ethers.parseEther('0.2'));
      await this.sfc.connect(this.delegator).lockStake(1, 86_400 * 219, ethers.parseEther('0.2'));

      await this.constants.updateBaseRewardPerSecond(1);
      await this.blockchainNode.sealEpoch(0);
      await this.blockchainNode.sealEpoch(60 * 60 * 24);

      const firstDelegatorPendingRewards = await this.sfc.pendingRewards(this.delegator, 1);
      expect(firstDelegatorPendingRewards).to.equal(4681);
      const firstDelegatorPendingLockupRewards = 3304n;
      const firstDelegatorStake = await this.sfc.getStake(this.delegator, 1);
      const firstDelegatorLockupInfo = await this.sfc.getLockupInfo(this.delegator, 1);

      await this.sfc.connect(this.delegator).restakeRewards(this.validatorId);

      const delegatorStake = await this.sfc.getStake(this.delegator, this.validatorId);
      const delegatorLockupInfo = await this.sfc.getLockupInfo(this.delegator, this.validatorId);
      expect(delegatorStake).to.equal(firstDelegatorStake + firstDelegatorPendingRewards);
      expect(delegatorLockupInfo.lockedStake).to.equal(
        firstDelegatorLockupInfo.lockedStake + firstDelegatorPendingLockupRewards,
      );
    });

    it('Should succeed and return stashed rewards', async function () {
      await this.constants.updateBaseRewardPerSecond(1);

      await this.blockchainNode.sealEpoch(0);
      await this.blockchainNode.sealEpoch(60 * 60 * 24);

      expect(await this.sfc.rewardsStash(this.delegator, this.validatorId)).to.equal(0);

      await this.sfc.stashRewards(this.delegator, this.validatorId);
      expect(await this.sfc.rewardsStash(this.delegator, this.validatorId)).to.equal(2_754);
    });

    it('Should succeed andupdate the validator on node', async function () {
      await this.constants.updateOfflinePenaltyThresholdTime(10000);
      await this.constants.updateOfflinePenaltyThresholdBlocksNum(500);

      expect(await this.constants.offlinePenaltyThresholdTime()).to.equal(10_000);
      expect(await this.constants.offlinePenaltyThresholdBlocksNum()).to.equal(500);
    });

    it('Should revert when deactivating validator if not Node', async function () {
      await this.sfc.disableNonNodeCalls();
      await expect(this.sfc.deactivateValidator(this.validatorId, 0)).to.be.revertedWithCustomError(
<<<<<<< HEAD
        this.sfc,
=======
        this.sfcLib,
>>>>>>> 846e556c
        'NotDriverAuth',
      );
    });

    it('Should succeed and seal epochs', async function () {
      const validatorsMetrics: Map<number, ValidatorMetrics> = new Map();
      const validatorIDs = await this.sfc.lastValidatorID();

      for (let i = 0; i < validatorIDs; i++) {
        validatorsMetrics.set(i, {
          offlineTime: 0,
          offlineBlocks: 0,
          uptime: 24 * 60 * 60,
          originatedTxsFee: ethers.parseEther('100'),
        });
      }

      const allValidators = [];
      const offlineTimes = [];
      const offlineBlocks = [];
      const uptimes = [];
      const originatedTxsFees = [];
      for (let i = 0; i < validatorIDs; i++) {
        allValidators.push(i + 1);
        offlineTimes.push(validatorsMetrics.get(i)!.offlineTime);
        offlineBlocks.push(validatorsMetrics.get(i)!.offlineBlocks);
        uptimes.push(validatorsMetrics.get(i)!.uptime);
        originatedTxsFees.push(validatorsMetrics.get(i)!.originatedTxsFee);
      }

      await this.sfc.advanceTime(24 * 60 * 60);
      await this.sfc.sealEpoch(offlineTimes, offlineBlocks, uptimes, originatedTxsFees, 0);
      await this.sfc.sealEpochValidators(allValidators);
    });

    it('Should succeed and seal epoch on Validators', async function () {
      const validatorsMetrics: Map<number, ValidatorMetrics> = new Map();
      const validatorIDs = await this.sfc.lastValidatorID();

      for (let i = 0; i < validatorIDs; i++) {
        validatorsMetrics.set(i, {
          offlineTime: 0,
          offlineBlocks: 0,
          uptime: 24 * 60 * 60,
          originatedTxsFee: ethers.parseEther('0'),
        });
      }

      const allValidators = [];
      const offlineTimes = [];
      const offlineBlocks = [];
      const uptimes = [];
      const originatedTxsFees = [];
      for (let i = 0; i < validatorIDs; i++) {
        allValidators.push(i + 1);
        offlineTimes.push(validatorsMetrics.get(i)!.offlineTime);
        offlineBlocks.push(validatorsMetrics.get(i)!.offlineBlocks);
        uptimes.push(validatorsMetrics.get(i)!.uptime);
        originatedTxsFees.push(validatorsMetrics.get(i)!.originatedTxsFee);
      }

      await this.sfc.advanceTime(24 * 60 * 60);
      await this.sfc.sealEpoch(offlineTimes, offlineBlocks, uptimes, originatedTxsFees, 0);
      await this.sfc.sealEpochValidators(allValidators);
    });

    describe('Stake lockup', () => {
      beforeEach('lock stakes', async function () {
        // Lock 75% of stake for 60% of a maximum lockup period
        // Should receive (0.3 * 0.25 + (0.3 + 0.7 * 0.6) * 0.75) / 0.3 = 2.05 times more rewards
        await this.sfc.connect(this.validator).lockStake(this.validatorId, 86_400 * 219, ethers.parseEther('0.6'));
        // Lock 25% of stake for 20% of a maximum lockup period
        // Should receive (0.3 * 0.75 + (0.3 + 0.7 * 0.2) * 0.25) / 0.3 = 1.1166 times more rewards
        await this.sfc.connect(this.delegator).lockStake(this.validatorId, 86_400 * 73, ethers.parseEther('0.1'));
      });

      // note: copied from the non-lockup tests
      it('Should succeed and check pending rewards of delegators', async function () {
        await this.constants.updateBaseRewardPerSecond(1);

        expect(await this.sfc.pendingRewards(this.validator, this.validatorId)).to.equal(0);
        expect(await this.sfc.pendingRewards(this.delegator, this.validatorId)).to.equal(0);

        await this.blockchainNode.sealEpoch(60 * 60 * 24);

        expect(await this.sfc.pendingRewards(this.validator, this.validatorId)).to.equal(14_279);
        expect(await this.sfc.pendingRewards(this.delegator, this.validatorId)).to.equal(3_074);
      });

      // note: copied from the non-lockup tests
      it('Should succeed and check if pending rewards have been increased after sealing epoch', async function () {
        await this.constants.updateBaseRewardPerSecond(1);

        await this.blockchainNode.sealEpoch(60 * 60 * 24);
        expect(await this.sfc.pendingRewards(this.validator, this.validatorId)).to.equal(14_279);
        expect(await this.sfc.pendingRewards(this.delegator, this.validatorId)).to.equal(3_074);

        await this.blockchainNode.sealEpoch(60 * 60 * 24);
        expect(await this.sfc.pendingRewards(this.validator, this.validatorId)).to.equal(28_558);
        expect(await this.sfc.pendingRewards(this.delegator, this.validatorId)).to.equal(6_150);
      });

      // note: copied from the non-lockup tests
      it('Should succeed and increase balances after claiming rewards', async function () {
        await this.constants.updateBaseRewardPerSecond(1);

        await this.blockchainNode.sealEpoch(0);
        await this.blockchainNode.sealEpoch(60 * 60 * 24);

        const firstDelegatorPendingRewards = await this.sfc.pendingRewards(this.delegator, this.validatorId);
        const firstDelegatorBalance = await ethers.provider.getBalance(this.delegator);

        await this.sfc.connect(this.delegator).claimRewards(this.validatorId);

        expect(firstDelegatorBalance + firstDelegatorPendingRewards).to.be.above(
          await ethers.provider.getBalance(this.delegator),
        );
      });

      // note: copied from the non-lockup tests
      it('Should succeed and return stashed rewards', async function () {
        await this.constants.updateBaseRewardPerSecond(1);

        await this.blockchainNode.sealEpoch(0);
        await this.blockchainNode.sealEpoch(60 * 60 * 24);

        expect(await this.sfc.rewardsStash(this.delegator, this.validatorId)).to.equal(0);

        await this.sfc.stashRewards(this.delegator, this.validatorId);
        expect(await this.sfc.rewardsStash(this.delegator, 1)).to.equal(3_074);
      });

      it('Should succeed and return pending rewards after unlocking and re-locking', async function () {
        await this.constants.updateBaseRewardPerSecond(1);

        for (let i = 0; i < 2; i++) {
          const epoch = await this.sfc.currentSealedEpoch();
          // delegator 1 is still locked
          // delegator 1 should receive more rewards than delegator 2
          // validator 1 should receive more rewards than validator 2
          await this.blockchainNode.sealEpoch(86_400 * 73);

          expect(await this.sfc.pendingRewards(this.delegator, 1)).to.equal(224496);
          expect(await this.sfc.pendingRewards(this.secondDelegator, 2)).to.equal(201042);
          expect(await this.sfc.pendingRewards(this.validator, 1)).to.equal(1042461);
          expect(await this.sfc.pendingRewards(this.secondValidator, 2)).to.equal(508518);

          expect(await this.sfc.highestLockupEpoch(this.delegator, 1)).to.equal(epoch + 1n);
          expect(await this.sfc.highestLockupEpoch(this.secondDelegator, 2)).to.equal(0);
          expect(await this.sfc.highestLockupEpoch(this.validator, 1)).to.equal(epoch + 1n);
          expect(await this.sfc.highestLockupEpoch(this.secondValidator, 2)).to.equal(0);

          // delegator 1 isn't locked already
          // delegator 1 should receive the same reward as delegator 2
          // validator 1 should receive more rewards than validator 2
          await this.blockchainNode.sealEpoch(86_400);

          expect(await this.sfc.pendingRewards(this.delegator, 1)).to.equal(224496 + 2754);
          expect(await this.sfc.pendingRewards(this.secondDelegator, 2)).to.equal(201042 + 2754);
          expect(await this.sfc.pendingRewards(this.validator, 1)).to.equal(1042461 + 14279);
          expect(await this.sfc.pendingRewards(this.secondValidator, 2)).to.equal(508518 + 6966);
          expect(await this.sfc.highestLockupEpoch(this.delegator, 1)).to.equal(epoch + 1n);
          expect(await this.sfc.highestLockupEpoch(this.validator, 1)).to.equal(epoch + 2n);

          // validator 1 is still locked
          // delegator 1 should receive the same reward as delegator 2
          // validator 1 should receive more rewards than validator 2
          await this.blockchainNode.sealEpoch(86_400 * 145);

          expect(await this.sfc.pendingRewards(this.delegator, 1)).to.equal(224496 + 2754 + 399330);
          expect(await this.sfc.pendingRewards(this.secondDelegator, 2)).to.equal(201042 + 2754 + 399330);
          expect(await this.sfc.pendingRewards(this.validator, 1)).to.equal(1042461 + 14279 + 2070643);
          expect(await this.sfc.pendingRewards(this.secondValidator, 2)).to.equal(508518 + 6966 + 1010070);
          expect(await this.sfc.highestLockupEpoch(this.delegator, 1)).to.equal(epoch + 1n);
          expect(await this.sfc.highestLockupEpoch(this.validator, 1)).to.equal(epoch + 3n);

          // validator 1 isn't locked already
          // delegator 1 should receive the same reward as delegator 2
          // validator 1 should receive the same reward as validator 2
          await this.blockchainNode.sealEpoch(86_400);

          expect(await this.sfc.pendingRewards(this.delegator, 1)).to.equal(224496 + 2754 + 399330 + 2754);
          expect(await this.sfc.pendingRewards(this.secondDelegator, 2)).to.equal(201042 + 2754 + 399330 + 2754);
          expect(await this.sfc.pendingRewards(this.validator, 1)).to.equal(1042461 + 14279 + 2070643 + 6966);
          expect(await this.sfc.pendingRewards(this.secondValidator, 2)).to.equal(508518 + 6966 + 1010070 + 6966);
          expect(await this.sfc.highestLockupEpoch(this.delegator, 1)).to.equal(epoch + 1n);
          expect(await this.sfc.highestLockupEpoch(this.validator, 1)).to.equal(epoch + 3n);

          // re-lock both validator and delegator
          await this.sfc.connect(this.validator).lockStake(this.validatorId, 86400 * 219, ethers.parseEther('0.6'));
          await this.sfc.connect(this.delegator).lockStake(this.validatorId, 86400 * 73, ethers.parseEther('0.1'));
          // // check rewards didn't change after re-locking
          expect(await this.sfc.pendingRewards(this.delegator, 1)).to.equal(224496 + 2754 + 399330 + 2754);
          expect(await this.sfc.pendingRewards(this.secondDelegator, 2)).to.equal(201042 + 2754 + 399330 + 2754);
          expect(await this.sfc.pendingRewards(this.validator, 1)).to.equal(1042461 + 14279 + 2070643 + 6966);
          expect(await this.sfc.pendingRewards(this.secondValidator, 2)).to.equal(508518 + 6966 + 1010070 + 6966);
          expect(await this.sfc.highestLockupEpoch(this.delegator, 1)).to.equal(0);
          expect(await this.sfc.highestLockupEpoch(this.validator, 1)).to.equal(0);
          // claim rewards to reset pending rewards
          await this.sfc.connect(this.delegator).claimRewards(1);
          await this.sfc.connect(this.secondDelegator).claimRewards(2);
          await this.sfc.connect(this.validator).claimRewards(1);
          await this.sfc.connect(this.secondValidator).claimRewards(2);
        }
      });
    });

    describe('NodeDriver', () => {
      it('Should revert when calling setGenesisValidator if not NodeDriver', async function () {
        const key = ethers.Wallet.createRandom().publicKey;
        await expect(
          this.nodeDriverAuth.setGenesisValidator(
            this.delegator,
            1,
            key,
            1 << 3,
            await this.sfc.currentEpoch(),
            Date.now(),
            0,
            0,
          ),
        ).to.be.revertedWithCustomError(this.nodeDriverAuth, 'NotDriver');
      });

      it('Should revert when calling setGenesisDelegation if not NodeDriver', async function () {
        await expect(
          this.nodeDriverAuth.setGenesisDelegation(this.delegator, 1, 100, 0, 0, 0, 0, 0, 1000),
        ).to.be.revertedWithCustomError(this.nodeDriverAuth, 'NotDriver');
      });

      it('Should revert when calling deactivateValidator if not NodeDriver', async function () {
        await expect(this.nodeDriverAuth.deactivateValidator(1, 0)).to.be.revertedWithCustomError(
          this.nodeDriverAuth,
          'NotDriver',
        );
      });

      it('Should revert when calling deactivateValidator with wrong status', async function () {
        await expect(this.sfc.deactivateValidator(1, 0)).to.be.revertedWithCustomError(
<<<<<<< HEAD
          this.sfc,
=======
          this.sfcLib,
>>>>>>> 846e556c
          'WrongValidatorStatus',
        );
      });

      it('Should succeed and deactivate validator', async function () {
        await this.sfc.deactivateValidator(1, 1);
      });

      it('Should revert when calling sealEpoch if not NodeDriver', async function () {
        await expect(this.nodeDriverAuth.sealEpochValidators([1])).to.be.revertedWithCustomError(
          this.nodeDriverAuth,
          'NotDriver',
        );
      });

      it('Should revert when calling sealEpoch if not NodeDriver', async function () {
        const validatorsMetrics: Map<number, ValidatorMetrics> = new Map();
        const validatorIDs = await this.sfc.lastValidatorID();

        for (let i = 0; i < validatorIDs; i++) {
          validatorsMetrics.set(i, {
            offlineTime: 0,
            offlineBlocks: 0,
            uptime: 24 * 60 * 60,
            originatedTxsFee: ethers.parseEther('0'),
          });
        }

        const allValidators = [];
        const offlineTimes = [];
        const offlineBlocks = [];
        const uptimes = [];
        const originatedTxsFees = [];
        for (let i = 0; i < validatorIDs; i++) {
          allValidators.push(i + 1);
          offlineTimes.push(validatorsMetrics.get(i)!.offlineTime);
          offlineBlocks.push(validatorsMetrics.get(i)!.offlineBlocks);
          uptimes.push(validatorsMetrics.get(i)!.uptime);
          originatedTxsFees.push(validatorsMetrics.get(i)!.originatedTxsFee);
        }

        await this.sfc.advanceTime(24 * 60 * 60);
        await expect(
          this.nodeDriverAuth.sealEpoch(offlineTimes, offlineBlocks, uptimes, originatedTxsFees, 0),
        ).to.be.revertedWithCustomError(this.nodeDriverAuth, 'NotDriver');
      });
    });

    describe('Epoch getters', () => {
      it('Should succeed and return EpochvalidatorIds', async function () {
        const currentSealedEpoch = await this.sfc.currentSealedEpoch();
        await this.sfc.getEpochValidatorIDs(currentSealedEpoch);
      });

      it('Should succeed and return the epoch received stake', async function () {
        const currentSealedEpoch = await this.sfc.currentSealedEpoch();
        await this.sfc.getEpochReceivedStake(currentSealedEpoch, 1);
      });

      it('Should succeed and return the epoch accumulated reward per token', async function () {
        const currentSealedEpoch = await this.sfc.currentSealedEpoch();
        await this.sfc.getEpochAccumulatedRewardPerToken(currentSealedEpoch, 1);
      });

      it('Should succeed and return the epoch accumulated uptime', async function () {
        const currentSealedEpoch = await this.sfc.currentSealedEpoch();
        await this.sfc.getEpochAccumulatedUptime(currentSealedEpoch, 1);
      });

      it('Should succeed and return epoch accumulated originated txs fee', async function () {
        const currentSealedEpoch = await this.sfc.currentSealedEpoch();
        await this.sfc.getEpochAccumulatedOriginatedTxsFee(currentSealedEpoch, 1);
      });

      it('Should succeed and return the epoch offline time', async function () {
        const currentSealedEpoch = await this.sfc.currentSealedEpoch();
        await this.sfc.getEpochOfflineTime(currentSealedEpoch, 1);
      });

      it('Should succeed and return  epoch offline blocks', async function () {
        const currentSealedEpoch = await this.sfc.currentSealedEpoch();
        await this.sfc.getEpochOfflineBlocks(currentSealedEpoch, 1);
      });
    });

    describe('Epoch getters', () => {
      it('Should revert when trying to unlock stake if not lockedup', async function () {
<<<<<<< HEAD
        await expect(this.sfc.unlockStake(1, 10)).to.be.revertedWithCustomError(this.sfc, 'NotLockedUp');
      });

      it('Should revert when trying to unlock stake if amount is 0', async function () {
        await expect(this.sfc.unlockStake(1, 0)).to.be.revertedWithCustomError(this.sfc, 'ZeroAmount');
=======
        await expect(this.sfc.unlockStake(1, 10)).to.be.revertedWithCustomError(this.sfcLib, 'NotLockedUp');
      });

      it('Should revert when trying to unlock stake if amount is 0', async function () {
        await expect(this.sfc.unlockStake(1, 0)).to.be.revertedWithCustomError(this.sfcLib, 'ZeroAmount');
>>>>>>> 846e556c
      });

      it('Should succeed and return slashed status', async function () {
        expect(await this.sfc.isSlashed(1)).to.equal(false);
      });

      it('Should revert when delegating to an unexisting validator', async function () {
<<<<<<< HEAD
        await expect(this.sfc.delegate(4)).to.be.revertedWithCustomError(this.sfc, 'ValidatorNotExists');
=======
        await expect(this.sfc.delegate(4)).to.be.revertedWithCustomError(this.sfcLib, 'ValidatorNotExists');
>>>>>>> 846e556c
      });

      it('Should revert when delegating to an unexisting validator (2)', async function () {
        await expect(this.sfc.delegate(4, { value: ethers.parseEther('1') })).to.be.revertedWithCustomError(
<<<<<<< HEAD
          this.sfc,
=======
          this.sfcLib,
>>>>>>> 846e556c
          'ValidatorNotExists',
        );
      });
    });

    describe('SFC Rewards getters / Features', () => {
      it('Should succeed and return stashed rewards', async function () {
        expect(await this.sfc.rewardsStash(this.delegator, 1)).to.equal(0);
      });

      it('Should succeed and return locked stake', async function () {
        expect(await this.sfc.getLockedStake(this.delegator, 1)).to.equal(0);
      });

      it('Should succeed and return locked stake (2)', async function () {
        expect(await this.sfc.getLockedStake(this.delegator, 2)).to.equal(0);
      });
    });

    it('Should succeed and setGenesisDelegation Validator', async function () {
      await this.sfc.setGenesisDelegation(this.delegator, this.validatorId, ethers.parseEther('1'), 0, 0, 0, 0, 0, 100);
      // delegator has already delegated 0.4 in fixture
      expect(await this.sfc.getStake(this.delegator, this.validatorId)).to.equal(ethers.parseEther('1.4'));
    });
  });

  describe('Rewards calculation', () => {
    const validatorsFixture = async function (this: Context) {
      const [validator, testValidator, firstDelegator, secondDelegator, thirdDelegator, account1, account2, account3] =
        await ethers.getSigners();
      const blockchainNode = new BlockchainNode(this.sfc);

      await this.sfc.rebaseTime();
      await this.sfc.enableNonNodeCalls();
      await this.constants.updateBaseRewardPerSecond(ethers.parseEther('1'));

      await blockchainNode.handleTx(
        await this.sfc
          .connect(account1)
          .createValidator(ethers.Wallet.createRandom().publicKey, { value: ethers.parseEther('10') }),
      );
      await blockchainNode.handleTx(
        await this.sfc
          .connect(account2)
          .createValidator(ethers.Wallet.createRandom().publicKey, { value: ethers.parseEther('5') }),
      );
      await blockchainNode.handleTx(
        await this.sfc
          .connect(account3)
          .createValidator(ethers.Wallet.createRandom().publicKey, { value: ethers.parseEther('1') }),
      );

      const validatorId = await this.sfc.getValidatorID(account1);
      const secondValidatorId = await this.sfc.getValidatorID(account2);
      const thirdValidatorId = await this.sfc.getValidatorID(account3);

      return {
        validator,
        validatorId,
        testValidator,
        secondValidatorId,
        firstDelegator,
        thirdValidatorId,
        secondDelegator,
        thirdDelegator,
        blockchainNode,
        account1,
        account2,
        account3,
      };
    };

    beforeEach(async function () {
      return Object.assign(this, await loadFixture(validatorsFixture.bind(this)));
    });

    describe('Rewards calculation without lockup', () => {
      beforeEach(async function () {
        await this.sfc
          .connect(this.account3)
          .lockStake(this.thirdValidatorId, 60 * 60 * 24 * 364, ethers.parseEther('1'));
        await this.blockchainNode.sealEpoch(0);
      });

      it('Should succeed and calculation of validators rewards should be equal to 30%', async function () {
        await this.blockchainNode.sealEpoch(1_000);

        const rewardAcc1 = (await this.sfc.pendingRewards(this.account1, this.validatorId)).toString().slice(0, -16);
        const rewardAcc2 = (await this.sfc.pendingRewards(this.account2, this.secondValidatorId))
          .toString()
          .slice(0, -16);
        const rewardAcc3 = (await this.sfc.pendingRewards(this.account3, this.thirdValidatorId))
          .toString()
          .slice(0, -16);

        expect(parseInt(rewardAcc1) + parseInt(rewardAcc2) + parseInt(rewardAcc3)).to.equal(34_363);
      });

      it('Should revert when withdrawing nonexistent request', async function () {
        await expect(this.sfc.withdraw(this.validatorId, 0)).to.be.revertedWithCustomError(
<<<<<<< HEAD
          this.sfc,
=======
          this.sfcLib,
>>>>>>> 846e556c
          'RequestNotExists',
        );
      });

      it('Should revert when undelegating 0 amount', async function () {
        await this.blockchainNode.sealEpoch(1_000);
<<<<<<< HEAD
        await expect(this.sfc.undelegate(this.validatorId, 0, 0)).to.be.revertedWithCustomError(this.sfc, 'ZeroAmount');
=======
        await expect(this.sfc.undelegate(this.validatorId, 0, 0)).to.be.revertedWithCustomError(
          this.sfcLib,
          'ZeroAmount',
        );
>>>>>>> 846e556c
      });

      it('Should revert when undelegating if not enough unlocked stake', async function () {
        await this.blockchainNode.sealEpoch(1_000);
        await expect(this.sfc.undelegate(this.validatorId, 0, 10)).to.be.revertedWithCustomError(
<<<<<<< HEAD
          this.sfc,
=======
          this.sfcLib,
>>>>>>> 846e556c
          'NotEnoughUnlockedStake',
        );
      });

      it('Should revert when unlocking if not enough unlocked stake', async function () {
        await this.blockchainNode.sealEpoch(1_000);
        await this.sfc.connect(this.thirdDelegator).delegate(this.validatorId, { value: ethers.parseEther('1') });
        await expect(
          this.sfc.connect(this.thirdDelegator).unlockStake(this.validatorId, 10),
<<<<<<< HEAD
        ).to.be.revertedWithCustomError(this.sfc, 'NotLockedUp');
=======
        ).to.be.revertedWithCustomError(this.sfcLib, 'NotLockedUp');
>>>>>>> 846e556c
      });

      it('Should succeed and return the unlocked stake', async function () {
        await this.blockchainNode.sealEpoch(1_000);
        await this.sfc.connect(this.thirdDelegator).delegate(this.thirdValidatorId, { value: ethers.parseEther('1') });
        const unlockedStake = await this.sfc.getUnlockedStake(this.thirdDelegator, this.thirdValidatorId);
        expect(unlockedStake).to.equal(ethers.parseEther('1'));
      });

      it('Should revert when when claiming and zero rewards', async function () {
        await this.blockchainNode.sealEpoch(1_000);
        await this.sfc.connect(this.thirdDelegator).delegate(this.thirdValidatorId, { value: ethers.parseEther('10') });
        await this.blockchainNode.sealEpoch(1_000);
        await expect(
          this.sfc.connect(this.thirdDelegator).claimRewards(this.validatorId),
<<<<<<< HEAD
        ).to.be.revertedWithCustomError(this.sfc, 'ZeroRewards');
=======
        ).to.be.revertedWithCustomError(this.sfcLib, 'ZeroRewards');
>>>>>>> 846e556c
      });
    });

    describe('Rewards calculation with lockup', () => {
      beforeEach(async function () {
        await this.sfc
          .connect(this.account3)
          .lockStake(this.thirdValidatorId, 60 * 60 * 24 * (365 - 31), ethers.parseEther('1'));
        await this.blockchainNode.sealEpoch(0);
      });

      it('Should revert when when locking 0 amount', async function () {
        await this.blockchainNode.sealEpoch(1_000);
        await expect(
          this.sfc
            .connect(this.thirdDelegator)
            .lockStake(this.validatorId, 2 * 60 * 60 * 24 * 365, ethers.parseEther('0')),
<<<<<<< HEAD
        ).to.be.revertedWithCustomError(this.sfc, 'ZeroAmount');
=======
        ).to.be.revertedWithCustomError(this.sfcLib, 'ZeroAmount');
>>>>>>> 846e556c
      });

      it('Should revert when locking for more than a year', async function () {
        await this.blockchainNode.sealEpoch(1_000);
        await this.sfc.connect(this.thirdDelegator).delegate(this.thirdValidatorId, { value: ethers.parseEther('10') });
        await expect(
          this.sfc
            .connect(this.thirdDelegator)
            .lockStake(this.thirdValidatorId, 2 * 60 * 60 * 24 * 365, ethers.parseEther('1')),
<<<<<<< HEAD
        ).to.be.revertedWithCustomError(this.sfc, 'IncorrectDuration');
=======
        ).to.be.revertedWithCustomError(this.sfcLib, 'IncorrectDuration');
>>>>>>> 846e556c
      });

      it('Should revert when locking for more than a validator lockup period', async function () {
        await this.blockchainNode.sealEpoch(1_000);
        await this.sfc.connect(this.thirdDelegator).delegate(this.thirdValidatorId, { value: ethers.parseEther('10') });
        await expect(
          this.sfc
            .connect(this.thirdDelegator)
            .lockStake(this.thirdValidatorId, 60 * 60 * 24 * 364, ethers.parseEther('1')),
<<<<<<< HEAD
        ).to.be.revertedWithCustomError(this.sfc, 'ValidatorLockupTooShort');
=======
        ).to.be.revertedWithCustomError(this.sfcLib, 'ValidatorLockupTooShort');
>>>>>>> 846e556c
        await this.sfc
          .connect(this.thirdDelegator)
          .lockStake(this.thirdValidatorId, 60 * 60 * 24 * 363, ethers.parseEther('1'));
      });

      it('Should succeed and lock for 1 month', async function () {
        await this.blockchainNode.sealEpoch(1_000);
        await this.sfc.connect(this.thirdDelegator).delegate(this.thirdValidatorId, { value: ethers.parseEther('10') });
        await this.sfc
          .connect(this.thirdDelegator)
          .lockStake(this.thirdValidatorId, 60 * 60 * 24 * 14, ethers.parseEther('1'));
        await this.blockchainNode.sealEpoch(60 * 60 * 24 * 14);
      });

      it('Should revert when unlocking not locked FTM', async function () {
        await this.blockchainNode.sealEpoch(1_000);
        await this.sfc.connect(this.thirdDelegator).delegate(this.thirdValidatorId, { value: ethers.parseEther('10') });
        await this.sfc
          .connect(this.thirdDelegator)
          .lockStake(this.thirdValidatorId, 60 * 60 * 24 * 14, ethers.parseEther('1'));
        await this.blockchainNode.sealEpoch(60 * 60 * 24 * 14);
        await expect(
          this.sfc.unlockStake(this.thirdValidatorId, ethers.parseEther('10')),
<<<<<<< HEAD
        ).to.be.revertedWithCustomError(this.sfc, 'NotLockedUp');
=======
        ).to.be.revertedWithCustomError(this.sfcLib, 'NotLockedUp');
>>>>>>> 846e556c
      });

      it('Should revert when unlocking more than locked stake', async function () {
        await this.blockchainNode.sealEpoch(1_000);
        await this.sfc.connect(this.thirdDelegator).delegate(this.thirdValidatorId, { value: ethers.parseEther('10') });
        await this.sfc
          .connect(this.thirdDelegator)
          .lockStake(this.thirdValidatorId, 60 * 60 * 24 * 14, ethers.parseEther('1'));
        await this.blockchainNode.sealEpoch(60 * 60 * 24 * 14);
        await expect(
          this.sfc.connect(this.thirdDelegator).unlockStake(this.thirdValidatorId, ethers.parseEther('10')),
<<<<<<< HEAD
        ).to.be.revertedWithCustomError(this.sfc, 'NotEnoughLockedStake');
=======
        ).to.be.revertedWithCustomError(this.sfcLib, 'NotEnoughLockedStake');
>>>>>>> 846e556c
      });

      it('Should succeed and scale unlocking penalty', async function () {
        await this.blockchainNode.sealEpoch(1_000);
        await this.sfc.connect(this.thirdDelegator).delegate(this.thirdValidatorId, { value: ethers.parseEther('10') });
        await this.sfc
          .connect(this.thirdDelegator)
          .lockStake(this.thirdValidatorId, 60 * 60 * 24 * 60, ethers.parseEther('1'));
        await this.blockchainNode.sealEpoch(1);

        expect(
          await this.sfc
            .connect(this.thirdDelegator)
            .unlockStake.staticCall(this.thirdValidatorId, ethers.parseEther('1')),
        ).to.equal(ethers.parseEther('0.001280160336239103'));
        expect(
          await this.sfc
            .connect(this.thirdDelegator)
            .unlockStake.staticCall(this.thirdValidatorId, ethers.parseEther('0.5')),
        ).to.equal(ethers.parseEther('0.000640080168119551'));
        expect(
          await this.sfc
            .connect(this.thirdDelegator)
            .unlockStake.staticCall(this.thirdValidatorId, ethers.parseEther('0.01')),
        ).to.equal(ethers.parseEther('0.000012801603362390'));

        await this.sfc.connect(this.thirdDelegator).unlockStake(this.thirdValidatorId, ethers.parseEther('0.5'));

        await expect(
          this.sfc.connect(this.thirdDelegator).unlockStake(this.thirdValidatorId, ethers.parseEther('0.51')),
<<<<<<< HEAD
        ).to.be.revertedWithCustomError(this.sfc, 'NotEnoughLockedStake');
=======
        ).to.be.revertedWithCustomError(this.sfcLib, 'NotEnoughLockedStake');
>>>>>>> 846e556c
        expect(
          await this.sfc
            .connect(this.thirdDelegator)
            .unlockStake.staticCall(this.thirdValidatorId, ethers.parseEther('0.5')),
        ).to.equal(ethers.parseEther('0.000640080168119552'));
        expect(
          await this.sfc
            .connect(this.thirdDelegator)
            .unlockStake.staticCall(this.thirdValidatorId, ethers.parseEther('0.01')),
        ).to.equal(ethers.parseEther('0.000012801603362390'));
      });

      it('Should succeed and scale unlocking penalty with limiting to reasonable value', async function () {
        await this.blockchainNode.sealEpoch(1_000);
        await this.sfc.connect(this.thirdDelegator).delegate(this.thirdValidatorId, { value: ethers.parseEther('10') });
        await this.sfc
          .connect(this.thirdDelegator)
          .lockStake(this.thirdValidatorId, 60 * 60 * 24 * 14, ethers.parseEther('1'));
        await this.blockchainNode.sealEpoch(100);

        expect(
          await this.sfc
            .connect(this.thirdDelegator)
            .unlockStake.staticCall(this.thirdValidatorId, ethers.parseEther('1')),
        ).to.equal(ethers.parseEther('0.000380540964546690'));
        expect(
          await this.sfc
            .connect(this.thirdDelegator)
            .unlockStake.staticCall(this.thirdValidatorId, ethers.parseEther('0.5')),
        ).to.equal(ethers.parseEther('0.000190270482273344'));
        expect(
          await this.sfc
            .connect(this.thirdDelegator)
            .unlockStake.staticCall(this.thirdValidatorId, ethers.parseEther('0.01')),
        ).to.equal(ethers.parseEther('0.000003805409645466'));

        await this.sfc.connect(this.thirdDelegator).unlockStake(this.thirdValidatorId, ethers.parseEther('0.5'));

        await expect(
          this.sfc.connect(this.thirdDelegator).unlockStake(this.thirdValidatorId, ethers.parseEther('0.51')),
<<<<<<< HEAD
        ).to.be.revertedWithCustomError(this.sfc, 'NotEnoughLockedStake');
=======
        ).to.be.revertedWithCustomError(this.sfcLib, 'NotEnoughLockedStake');
>>>>>>> 846e556c
        expect(
          await this.sfc
            .connect(this.thirdDelegator)
            .unlockStake.staticCall(this.thirdValidatorId, ethers.parseEther('0.5')),
        ).to.equal(ethers.parseEther('0.000190270482273344'));
        expect(
          await this.sfc
            .connect(this.thirdDelegator)
            .unlockStake.staticCall(this.thirdValidatorId, ethers.parseEther('0.01')),
        ).to.equal(ethers.parseEther('0.000003805409645466'));

        await this.sfc
          .connect(this.thirdDelegator)
          .relockStake(this.thirdValidatorId, 60 * 60 * 24 * 14, ethers.parseEther('1'));

        await expect(
          this.sfc.connect(this.thirdDelegator).unlockStake(this.thirdValidatorId, ethers.parseEther('1.51')),
<<<<<<< HEAD
        ).to.be.revertedWithCustomError(this.sfc, 'NotEnoughLockedStake');
=======
        ).to.be.revertedWithCustomError(this.sfcLib, 'NotEnoughLockedStake');
>>>>>>> 846e556c
        expect(
          await this.sfc
            .connect(this.thirdDelegator)
            .unlockStake.staticCall(this.thirdValidatorId, ethers.parseEther('1.5')),
        ).to.equal(ethers.parseEther('0.000190270482273344'));
        expect(
          await this.sfc
            .connect(this.thirdDelegator)
            .unlockStake.staticCall(this.thirdValidatorId, ethers.parseEther('0.5')),
        ).to.equal(ethers.parseEther('0.000063423494091114')); // 3 times smaller
      });

      it('Should succeed and unlock after period ended and stash rewards', async function () {
        await this.blockchainNode.sealEpoch(1_000);
        await this.sfc.connect(this.thirdDelegator).delegate(this.thirdValidatorId, { value: ethers.parseEther('10') });

        let unlockedStake = await this.sfc
          .connect(this.thirdDelegator)
          .getUnlockedStake(this.thirdDelegator, this.thirdValidatorId);
        let pendingRewards = await this.sfc
          .connect(this.thirdDelegator)
          .pendingRewards(this.thirdDelegator, this.thirdValidatorId);

        expect(unlockedStake).to.equal(ethers.parseEther('10'));
        expect(pendingRewards).to.equal(0);
        await this.sfc
          .connect(this.thirdDelegator)
          .lockStake(this.thirdValidatorId, 60 * 60 * 24 * 14, ethers.parseEther('1'));

        unlockedStake = await this.sfc.getUnlockedStake(this.thirdDelegator, this.thirdValidatorId);
        pendingRewards = await this.sfc.pendingRewards(this.thirdDelegator, this.thirdValidatorId);

        expect(unlockedStake).to.equal(ethers.parseEther('9'));
        expect(pendingRewards).to.equal(0);
        await this.blockchainNode.sealEpoch(60 * 60 * 24 * 14);

        unlockedStake = await this.sfc
          .connect(this.thirdDelegator)
          .getUnlockedStake(this.thirdDelegator, this.thirdValidatorId);
        pendingRewards = await this.sfc
          .connect(this.thirdDelegator)
          .pendingRewards(this.thirdDelegator, this.thirdValidatorId);

        expect(unlockedStake).to.equal(ethers.parseEther('9'));
        expect(pendingRewards).to.equal(ethers.parseEther('17682.303362391033619905'));

        await this.blockchainNode.sealEpoch(60 * 60 * 24 * 14);
        pendingRewards = await this.sfc.pendingRewards(this.thirdDelegator, this.thirdValidatorId);

        unlockedStake = await this.sfc.getUnlockedStake(this.thirdDelegator, this.thirdValidatorId);
        expect(unlockedStake).to.equal(ethers.parseEther('10'));
        expect(pendingRewards).to.equal(ethers.parseEther('136316.149516237187466057'));

        await this.sfc.connect(this.thirdDelegator).stashRewards(this.thirdDelegator, this.thirdValidatorId);
      });

      it('Should revert when updating slashing refund ratio', async function () {
        await this.blockchainNode.sealEpoch(1_000);

        await expect(
          this.sfc.connect(this.validator).updateSlashingRefundRatio(this.thirdValidatorId, 1),
<<<<<<< HEAD
        ).to.be.revertedWithCustomError(this.sfc, 'ValidatorNotSlashed');
=======
        ).to.be.revertedWithCustomError(this.sfcLib, 'ValidatorNotSlashed');
>>>>>>> 846e556c

        await this.blockchainNode.sealEpoch(60 * 60 * 24 * 14);
      });

      it('Should revert when syncing if validator does not exist', async function () {
<<<<<<< HEAD
        await expect(this.sfc._syncValidator(33, false)).to.be.revertedWithCustomError(this.sfc, 'ValidatorNotExists');
=======
        await expect(this.sfc._syncValidator(33, false)).to.be.revertedWithCustomError(
          this.sfcLib,
          'ValidatorNotExists',
        );
>>>>>>> 846e556c
      });
    });
  });

  // calc rewards in ether with a round down
  const calcRewardsJs = (
    lockDuration: number,
    lockedAmount: number,
    stakedAmount: number,
    totalStakedAmount: number,
    rawReward: number,
  ) => {
    const rewards = { extra: 0, base: 0, unlocked: 0, penalty: 0, sum: 0 };
    // note: calculation for commission isn't accurate
    const commissionFull = Math.floor((rawReward * 15) / 100);
    // let commissionFullLocked = Math.floor(commissionFull * lockedAmount / stakedAmount);
    // let commissionFullUnlocked = commissionFull - commissionFullLocked;
    // if (isValidator) {
    //     rewards.extra = Math.floor(commissionFullLocked * 0.7 * lockDuration / (86400 * 365));
    //     rewards.base = Math.floor(commissionFullLocked * 0.3);
    //     rewards.unlocked = Math.floor(commissionFullUnlocked * 0.3);
    // }
    const delegatorRewards = rawReward - commissionFull;
    const accRate = Math.floor(delegatorRewards / totalStakedAmount);
    rewards.extra += Math.floor((accRate * lockedAmount * 0.7 * lockDuration) / (86400 * 365));
    rewards.base += Math.floor(accRate * lockedAmount * 0.3);
    rewards.unlocked += Math.floor(accRate * (stakedAmount - lockedAmount) * 0.3);
    rewards.penalty = Math.floor(rewards.extra + rewards.base / 2);
    rewards.sum = rewards.extra + rewards.base + rewards.unlocked;
    return rewards;
  };

  describe('Test fluid relocks', () => {
    const validatorsFixture = async function (this: Context) {
      const [
        validator,
        secondValidator,
        firstDelegator,
        secondDelegator,
        thirdDelegator,
        account1,
        account2,
        account3,
      ] = await ethers.getSigners();
      const blockchainNode = new BlockchainNode(this.sfc);

      await this.sfc.rebaseTime();
      await this.sfc.enableNonNodeCalls();
      await this.constants.updateBaseRewardPerSecond(1);

      await blockchainNode.handleTx(
        await this.sfc
          .connect(validator)
          .createValidator(ethers.Wallet.createRandom().publicKey, { value: ethers.parseEther('10') }),
      );
      const validatorId = await this.sfc.getValidatorID(validator);

      await this.sfc.connect(firstDelegator).delegate(validatorId, { value: ethers.parseEther('10') });
      await this.sfc.connect(validator).lockStake(validatorId, 60 * 60 * 24 * 365, ethers.parseEther('5'));

      await blockchainNode.sealEpoch(0);

      return {
        validator,
        validatorId,
        secondValidator,
        firstDelegator,
        secondDelegator,
        thirdDelegator,
        blockchainNode,
        account1,
        account2,
        account3,
      };
    };

    beforeEach(async function () {
      return Object.assign(this, await loadFixture(validatorsFixture.bind(this)));
    });

    // orig lock    T1 -------------t1----> T2
    // relock       T3---------------------T2------>T3
    it('Should succeed and re-lock happy path, lock, re-lock, no premature unlocks', async function () {
      await this.blockchainNode.sealEpoch(60 * 60 * 24);
      const rewardBeforeLock = calcRewardsJs(0, 0, 10, 20, 86400);

      await this.sfc
        .connect(this.firstDelegator)
        .lockStake(this.validatorId, 60 * 60 * 24 * 14, ethers.parseEther('5'));

      await this.blockchainNode.sealEpoch(60 * 60 * 24 * 7);
      const rewardBeforeRelock = calcRewardsJs(86400 * 14, 5, 10, 20, 86400 * 7);
      await this.sfc
        .connect(this.firstDelegator)
        .relockStake(this.validatorId, 60 * 60 * 24 * 14, ethers.parseEther('5'));

      await this.blockchainNode.sealEpoch(60 * 60 * 24 * 14);
      const rewardAfterUnlock = calcRewardsJs(86400 * 14, 10, 10, 20, 86400 * 14);

      const expectedReward = rewardBeforeLock.sum + rewardBeforeRelock.sum + rewardAfterUnlock.sum;
      expect(await this.sfc.pendingRewards(this.firstDelegator, this.validatorId)).to.equal(expectedReward);
    });

    it('Should succeed and re-lock happy path, lock, re-lock no amount added, no premature unlocks', async function () {
      await this.blockchainNode.sealEpoch(60 * 60 * 24);
      const rewardBeforeLock = calcRewardsJs(0, 0, 10, 20, 86400);

      await this.sfc
        .connect(this.firstDelegator)
        .lockStake(this.validatorId, 60 * 60 * 24 * 14, ethers.parseEther('5'));

      await this.blockchainNode.sealEpoch(60 * 60 * 24 * 7);
      const rewardBeforeRelock = calcRewardsJs(86400 * 14, 5, 10, 20, 86400 * 7);
      await this.sfc
        .connect(this.firstDelegator)
        .relockStake(this.validatorId, 60 * 60 * 24 * 14, ethers.parseEther('0'));

      await this.blockchainNode.sealEpoch(60 * 60 * 24 * 14);
      const rewardAfterUnlock = calcRewardsJs(86400 * 14, 5, 10, 20, 86400 * 14);

      const expectedReward = rewardBeforeLock.sum + rewardBeforeRelock.sum + rewardAfterUnlock.sum;
      expect(await this.sfc.pendingRewards(this.firstDelegator, this.validatorId)).to.equal(expectedReward);
    });

    it('Should succeed and re-lock happy path, lock, re-lock, unlock at T1', async function () {
      await this.blockchainNode.sealEpoch(60 * 60 * 24);
      const rewardBeforeLock = calcRewardsJs(0, 0, 10, 20, 86400);

      await this.sfc
        .connect(this.firstDelegator)
        .lockStake(this.validatorId, 60 * 60 * 24 * 14, ethers.parseEther('5'));

      await this.blockchainNode.sealEpoch(60 * 60 * 24 * 7);
      const rewardBeforeRelock = calcRewardsJs(86400 * 14, 5, 10, 20, 86400 * 7);
      await this.sfc
        .connect(this.firstDelegator)
        .relockStake(this.validatorId, 60 * 60 * 24 * 14, ethers.parseEther('5'));

      await this.blockchainNode.sealEpoch(60 * 60 * 24 * 2);
      const rewardAfterUnlock = calcRewardsJs(86400 * 14, 10, 10, 20, 86400 * 2);
      const expectedPenalty = rewardBeforeRelock.penalty + rewardAfterUnlock.penalty;

      expect(
        await this.sfc.connect(this.firstDelegator).unlockStake.staticCall(this.validatorId, ethers.parseEther('10')),
      ).to.equal(expectedPenalty);

      const expectedReward = rewardBeforeLock.sum + rewardBeforeRelock.sum + rewardAfterUnlock.sum;
      expect(await this.sfc.pendingRewards(this.firstDelegator, this.validatorId)).to.equal(expectedReward);
    });

    it('Should succeed and re-lock happy path, lock, re-lock, unlock at T2', async function () {
      await this.blockchainNode.sealEpoch(60 * 60 * 24);
      const rewardBeforeLock = calcRewardsJs(0, 0, 10, 20, 86400);

      await this.sfc
        .connect(this.firstDelegator)
        .lockStake(this.validatorId, 60 * 60 * 24 * 14, ethers.parseEther('5'));

      await this.blockchainNode.sealEpoch(60 * 60 * 24 * 7);
      const rewardBeforeRelock = calcRewardsJs(86400 * 14, 5, 10, 20, 86400 * 7);
      await this.sfc
        .connect(this.firstDelegator)
        .relockStake(this.validatorId, 60 * 60 * 24 * 14, ethers.parseEther('5'));

      await this.blockchainNode.sealEpoch(60 * 60 * 24 * 12);
      const rewardAfterUnlock = calcRewardsJs(86400 * 14, 10, 10, 20, 86400 * 12);
      const expectedPenalty = rewardAfterUnlock.penalty;
      expect(
        await this.sfc.connect(this.firstDelegator).unlockStake.staticCall(this.validatorId, ethers.parseEther('10')),
      ).to.equal(expectedPenalty);

      const expectedReward = rewardBeforeLock.sum + rewardBeforeRelock.sum + rewardAfterUnlock.sum;
      expect(await this.sfc.pendingRewards(this.firstDelegator, this.validatorId)).to.equal(expectedReward);
    });

    it('Should revert when re-locking if re-lock limit is exceeded', async function () {
      await this.blockchainNode.sealEpoch(60 * 60 * 24);

      await this.sfc
        .connect(this.firstDelegator)
        .lockStake(this.validatorId, 60 * 60 * 24 * 20, ethers.parseEther('5'));
      await this.blockchainNode.sealEpoch(60 * 60 * 24);

      // 1
      await this.sfc
        .connect(this.firstDelegator)
        .relockStake(this.validatorId, 60 * 60 * 24 * 20, ethers.parseEther('0'));
      await this.blockchainNode.sealEpoch(60 * 60 * 24);

      // 2
      await this.sfc
        .connect(this.firstDelegator)
        .relockStake(this.validatorId, 60 * 60 * 24 * 20, ethers.parseEther('0'));
      await this.blockchainNode.sealEpoch(60 * 60 * 24);

      // 3
      await this.sfc
        .connect(this.firstDelegator)
        .relockStake(this.validatorId, 60 * 60 * 24 * 20, ethers.parseEther('0'));
      await this.blockchainNode.sealEpoch(60 * 60 * 24);
      await expect(
        this.sfc.connect(this.firstDelegator).relockStake(this.validatorId, 60 * 60 * 24 * 20, ethers.parseEther('0')),
<<<<<<< HEAD
      ).to.be.revertedWithCustomError(this.sfc, 'TooFrequentReLocks');
=======
      ).to.be.revertedWithCustomError(this.sfcLib, 'TooFrequentReLocks');
>>>>>>> 846e556c

      // 4
      await this.sfc.advanceTime(60 * 60 * 24 * 14);
      await this.sfc
        .connect(this.firstDelegator)
        .relockStake(this.validatorId, 60 * 60 * 24 * 20, ethers.parseEther('0'));
      await this.blockchainNode.sealEpoch(60 * 60 * 24);
      await expect(
        this.sfc.connect(this.firstDelegator).relockStake(this.validatorId, 60 * 60 * 24 * 20, ethers.parseEther('0')),
<<<<<<< HEAD
      ).to.be.revertedWithCustomError(this.sfc, 'TooFrequentReLocks');
=======
      ).to.be.revertedWithCustomError(this.sfcLib, 'TooFrequentReLocks');
>>>>>>> 846e556c

      for (let i = 5; i <= 40; i++) {
        // 5-40
        await this.sfc.advanceTime(60 * 60 * 24 * 14);
        await this.sfc
          .connect(this.firstDelegator)
          .relockStake(this.validatorId, 60 * 60 * 24 * 20, ethers.parseEther('0'));
        await this.blockchainNode.sealEpoch(60 * 60 * 24);
        // ensure validator's lockup period doesn't end too early
        await this.sfc
          .connect(this.validator)
          .relockStake(this.validatorId, 60 * 60 * 24 * 365, ethers.parseEther('0'));
      }
    });

    it('Should succeed and partial unlock at T1, unlock amount < original lock amount', async function () {
      await this.blockchainNode.sealEpoch(60 * 60 * 24);
      const rewardBeforeLock = calcRewardsJs(0, 0, 10, 20, 86400);

      await this.sfc
        .connect(this.firstDelegator)
        .lockStake(this.validatorId, 60 * 60 * 24 * 14, ethers.parseEther('5'));

      await this.blockchainNode.sealEpoch(60 * 60 * 24 * 7);
      const rewardBeforeRelock = calcRewardsJs(86400 * 14, 5, 10, 20, 86400 * 7);
      await this.sfc
        .connect(this.firstDelegator)
        .relockStake(this.validatorId, 60 * 60 * 24 * 14, ethers.parseEther('5'));

      await this.blockchainNode.sealEpoch(60 * 60 * 24 * 2);
      const rewardAfterUnlock = calcRewardsJs(86400 * 14, 10, 10, 20, 86400 * 2);
      const penaltyShareBeforeRelock = Math.floor((rewardBeforeRelock.penalty * 2) / 10);
      const penaltyShareAfterUnlock = Math.floor((rewardAfterUnlock.penalty * 2) / 10);
      let expectedPenalty = penaltyShareBeforeRelock + penaltyShareAfterUnlock;

      expect(
        await this.sfc.connect(this.firstDelegator).unlockStake.staticCall(this.validatorId, ethers.parseEther('2')),
      ).to.equal(expectedPenalty);
      let expectedReward = rewardBeforeLock.sum + rewardBeforeRelock.sum + rewardAfterUnlock.sum;
      expect(await this.sfc.pendingRewards(this.firstDelegator, this.validatorId)).to.equal(expectedReward);

      await this.sfc.advanceTime(60 * 60 * 24 * 5 - 1);

      expect(
        await this.sfc.connect(this.firstDelegator).unlockStake.staticCall(this.validatorId, ethers.parseEther('2')),
      ).to.equal(expectedPenalty);
      expectedReward = rewardBeforeLock.sum + rewardBeforeRelock.sum + rewardAfterUnlock.sum;
      expect(await this.sfc.pendingRewards(this.firstDelegator, this.validatorId)).to.equal(expectedReward);

      await this.sfc.advanceTime(2);

      expectedPenalty = penaltyShareAfterUnlock;
      expect(
        await this.sfc.connect(this.firstDelegator).unlockStake.staticCall(this.validatorId, ethers.parseEther('2')),
      ).to.equal(expectedPenalty);
      expectedReward = rewardBeforeLock.sum + rewardBeforeRelock.sum + rewardAfterUnlock.sum;
      expect(await this.sfc.pendingRewards(this.firstDelegator, this.validatorId)).to.equal(expectedReward);
    });
  });
});<|MERGE_RESOLUTION|>--- conflicted
+++ resolved
@@ -52,11 +52,7 @@
         to: this.sfc,
         value: 1,
       }),
-<<<<<<< HEAD
-    ).to.revertedWithCustomError(this.sfc, 'TransfersNotAllowed');
-=======
     ).to.revertedWithCustomError(this.sfcLib, 'TransfersNotAllowed');
->>>>>>> 846e556c
   });
 
   describe('Genesis validator', () => {
@@ -81,13 +77,6 @@
     });
 
     it('Should revert when sealEpoch not called by node', async function () {
-<<<<<<< HEAD
-      await expect(this.sfc.sealEpoch([1], [1], [1], [1], 0)).to.be.revertedWithCustomError(this.sfc, 'NotDriverAuth');
-    });
-
-    it('Should revert when SealEpochValidators not called by node', async function () {
-      await expect(this.sfc.sealEpochValidators([1])).to.be.revertedWithCustomError(this.sfc, 'NotDriverAuth');
-=======
       await expect(this.sfc.sealEpoch([1], [1], [1], [1], 0)).to.be.revertedWithCustomError(
         this.sfcLib,
         'NotDriverAuth',
@@ -96,7 +85,6 @@
 
     it('Should revert when SealEpochValidators not called by node', async function () {
       await expect(this.sfc.sealEpochValidators([1])).to.be.revertedWithCustomError(this.sfcLib, 'NotDriverAuth');
->>>>>>> 846e556c
     });
   });
 
@@ -191,21 +179,13 @@
         this.sfc
           .connect(this.validator)
           .createValidator(ethers.Wallet.createRandom().publicKey, { value: ethers.parseEther('0.1') }),
-<<<<<<< HEAD
-      ).to.be.revertedWithCustomError(this.sfc, 'InsufficientSelfStake');
-=======
       ).to.be.revertedWithCustomError(this.sfcLib, 'InsufficientSelfStake');
->>>>>>> 846e556c
     });
 
     it('Should revert when public key is empty while creating a validator', async function () {
       await expect(
         this.sfc.connect(this.validator).createValidator('0x', { value: ethers.parseEther('0.4') }),
-<<<<<<< HEAD
-      ).to.be.revertedWithCustomError(this.sfc, 'EmptyPubkey');
-=======
       ).to.be.revertedWithCustomError(this.sfcLib, 'EmptyPubkey');
->>>>>>> 846e556c
     });
 
     it('Should succeed and create two validators and return id of last validator', async function () {
@@ -236,11 +216,7 @@
     it('Should revert when staking to non-existing validator', async function () {
       await expect(
         this.sfc.connect(this.secondValidator).delegate(1, { value: ethers.parseEther('0.1') }),
-<<<<<<< HEAD
-      ).to.be.revertedWithCustomError(this.sfc, 'ValidatorNotExists');
-=======
       ).to.be.revertedWithCustomError(this.sfcLib, 'ValidatorNotExists');
->>>>>>> 846e556c
     });
 
     it('Should succeed and stake with different delegators', async function () {
@@ -317,25 +293,14 @@
     it('Should revert when transferring ownership if not owner', async function () {
       await expect(this.sfc.connect(this.user).transferOwnership(ethers.ZeroAddress)).to.be.revertedWithCustomError(
         this.nodeDriverAuth,
-<<<<<<< HEAD
-        'NotOwner',
-=======
         'OwnableUnauthorizedAccount',
->>>>>>> 846e556c
       );
     });
 
     it('Should revert when transferring ownership to zero address', async function () {
-<<<<<<< HEAD
-      await expect(this.sfc.transferOwnership(ethers.ZeroAddress)).to.be.revertedWithCustomError(
-        this.nodeDriverAuth,
-        'ZeroAddress',
-      );
-=======
       await expect(this.sfc.transferOwnership(ethers.ZeroAddress))
         .to.be.revertedWithCustomError(this.nodeDriverAuth, 'OwnableInvalidOwner')
         .withArgs(ethers.ZeroAddress);
->>>>>>> 846e556c
     });
   });
 
@@ -366,21 +331,13 @@
           0,
           0,
         ),
-<<<<<<< HEAD
-      ).to.be.revertedWithCustomError(this.sfc, 'NotDriverAuth');
-=======
       ).to.be.revertedWithCustomError(this.sfcLib, 'NotDriverAuth');
->>>>>>> 846e556c
     });
 
     it('Should revert when setGenesisDelegation is not called not node', async function () {
       const delegator = ethers.Wallet.createRandom();
       await expect(this.sfc.setGenesisDelegation(delegator, 1, 100, 0, 0, 0, 0, 0, 1000)).to.be.revertedWithCustomError(
-<<<<<<< HEAD
-        this.sfc,
-=======
         this.sfcLib,
->>>>>>> 846e556c
         'NotDriverAuth',
       );
     });
@@ -486,11 +443,7 @@
         this.sfc
           .connect(validator)
           .createValidator(ethers.Wallet.createRandom().publicKey, { value: ethers.parseEther('0.1') }),
-<<<<<<< HEAD
-      ).to.be.revertedWithCustomError(this.sfc, 'InsufficientSelfStake');
-=======
       ).to.be.revertedWithCustomError(this.sfcLib, 'InsufficientSelfStake');
->>>>>>> 846e556c
 
       await node.handleTx(
         await this.sfc.connect(validator).createValidator(pubkey, { value: ethers.parseEther('0.3175') }),
@@ -500,11 +453,7 @@
         this.sfc
           .connect(validator)
           .createValidator(ethers.Wallet.createRandom().publicKey, { value: ethers.parseEther('0.5') }),
-<<<<<<< HEAD
-      ).to.be.revertedWithCustomError(this.sfc, 'ValidatorExists');
-=======
       ).to.be.revertedWithCustomError(this.sfcLib, 'ValidatorExists');
->>>>>>> 846e556c
 
       await node.handleTx(
         await this.sfc.connect(secondValidator).createValidator(secondPubkey, { value: ethers.parseEther('0.5') }),
@@ -822,11 +771,7 @@
     it('Should revert when deactivating validator if not Node', async function () {
       await this.sfc.disableNonNodeCalls();
       await expect(this.sfc.deactivateValidator(this.validatorId, 0)).to.be.revertedWithCustomError(
-<<<<<<< HEAD
-        this.sfc,
-=======
         this.sfcLib,
->>>>>>> 846e556c
         'NotDriverAuth',
       );
     });
@@ -1066,11 +1011,7 @@
 
       it('Should revert when calling deactivateValidator with wrong status', async function () {
         await expect(this.sfc.deactivateValidator(1, 0)).to.be.revertedWithCustomError(
-<<<<<<< HEAD
-          this.sfc,
-=======
           this.sfcLib,
->>>>>>> 846e556c
           'WrongValidatorStatus',
         );
       });
@@ -1158,19 +1099,11 @@
 
     describe('Epoch getters', () => {
       it('Should revert when trying to unlock stake if not lockedup', async function () {
-<<<<<<< HEAD
-        await expect(this.sfc.unlockStake(1, 10)).to.be.revertedWithCustomError(this.sfc, 'NotLockedUp');
-      });
-
-      it('Should revert when trying to unlock stake if amount is 0', async function () {
-        await expect(this.sfc.unlockStake(1, 0)).to.be.revertedWithCustomError(this.sfc, 'ZeroAmount');
-=======
         await expect(this.sfc.unlockStake(1, 10)).to.be.revertedWithCustomError(this.sfcLib, 'NotLockedUp');
       });
 
       it('Should revert when trying to unlock stake if amount is 0', async function () {
         await expect(this.sfc.unlockStake(1, 0)).to.be.revertedWithCustomError(this.sfcLib, 'ZeroAmount');
->>>>>>> 846e556c
       });
 
       it('Should succeed and return slashed status', async function () {
@@ -1178,20 +1111,12 @@
       });
 
       it('Should revert when delegating to an unexisting validator', async function () {
-<<<<<<< HEAD
-        await expect(this.sfc.delegate(4)).to.be.revertedWithCustomError(this.sfc, 'ValidatorNotExists');
-=======
         await expect(this.sfc.delegate(4)).to.be.revertedWithCustomError(this.sfcLib, 'ValidatorNotExists');
->>>>>>> 846e556c
       });
 
       it('Should revert when delegating to an unexisting validator (2)', async function () {
         await expect(this.sfc.delegate(4, { value: ethers.parseEther('1') })).to.be.revertedWithCustomError(
-<<<<<<< HEAD
-          this.sfc,
-=======
           this.sfcLib,
->>>>>>> 846e556c
           'ValidatorNotExists',
         );
       });
@@ -1292,35 +1217,23 @@
 
       it('Should revert when withdrawing nonexistent request', async function () {
         await expect(this.sfc.withdraw(this.validatorId, 0)).to.be.revertedWithCustomError(
-<<<<<<< HEAD
-          this.sfc,
-=======
           this.sfcLib,
->>>>>>> 846e556c
           'RequestNotExists',
         );
       });
 
       it('Should revert when undelegating 0 amount', async function () {
         await this.blockchainNode.sealEpoch(1_000);
-<<<<<<< HEAD
-        await expect(this.sfc.undelegate(this.validatorId, 0, 0)).to.be.revertedWithCustomError(this.sfc, 'ZeroAmount');
-=======
         await expect(this.sfc.undelegate(this.validatorId, 0, 0)).to.be.revertedWithCustomError(
           this.sfcLib,
           'ZeroAmount',
         );
->>>>>>> 846e556c
       });
 
       it('Should revert when undelegating if not enough unlocked stake', async function () {
         await this.blockchainNode.sealEpoch(1_000);
         await expect(this.sfc.undelegate(this.validatorId, 0, 10)).to.be.revertedWithCustomError(
-<<<<<<< HEAD
-          this.sfc,
-=======
           this.sfcLib,
->>>>>>> 846e556c
           'NotEnoughUnlockedStake',
         );
       });
@@ -1330,11 +1243,7 @@
         await this.sfc.connect(this.thirdDelegator).delegate(this.validatorId, { value: ethers.parseEther('1') });
         await expect(
           this.sfc.connect(this.thirdDelegator).unlockStake(this.validatorId, 10),
-<<<<<<< HEAD
-        ).to.be.revertedWithCustomError(this.sfc, 'NotLockedUp');
-=======
         ).to.be.revertedWithCustomError(this.sfcLib, 'NotLockedUp');
->>>>>>> 846e556c
       });
 
       it('Should succeed and return the unlocked stake', async function () {
@@ -1350,11 +1259,7 @@
         await this.blockchainNode.sealEpoch(1_000);
         await expect(
           this.sfc.connect(this.thirdDelegator).claimRewards(this.validatorId),
-<<<<<<< HEAD
-        ).to.be.revertedWithCustomError(this.sfc, 'ZeroRewards');
-=======
         ).to.be.revertedWithCustomError(this.sfcLib, 'ZeroRewards');
->>>>>>> 846e556c
       });
     });
 
@@ -1372,11 +1277,7 @@
           this.sfc
             .connect(this.thirdDelegator)
             .lockStake(this.validatorId, 2 * 60 * 60 * 24 * 365, ethers.parseEther('0')),
-<<<<<<< HEAD
-        ).to.be.revertedWithCustomError(this.sfc, 'ZeroAmount');
-=======
         ).to.be.revertedWithCustomError(this.sfcLib, 'ZeroAmount');
->>>>>>> 846e556c
       });
 
       it('Should revert when locking for more than a year', async function () {
@@ -1386,11 +1287,7 @@
           this.sfc
             .connect(this.thirdDelegator)
             .lockStake(this.thirdValidatorId, 2 * 60 * 60 * 24 * 365, ethers.parseEther('1')),
-<<<<<<< HEAD
-        ).to.be.revertedWithCustomError(this.sfc, 'IncorrectDuration');
-=======
         ).to.be.revertedWithCustomError(this.sfcLib, 'IncorrectDuration');
->>>>>>> 846e556c
       });
 
       it('Should revert when locking for more than a validator lockup period', async function () {
@@ -1400,11 +1297,7 @@
           this.sfc
             .connect(this.thirdDelegator)
             .lockStake(this.thirdValidatorId, 60 * 60 * 24 * 364, ethers.parseEther('1')),
-<<<<<<< HEAD
-        ).to.be.revertedWithCustomError(this.sfc, 'ValidatorLockupTooShort');
-=======
         ).to.be.revertedWithCustomError(this.sfcLib, 'ValidatorLockupTooShort');
->>>>>>> 846e556c
         await this.sfc
           .connect(this.thirdDelegator)
           .lockStake(this.thirdValidatorId, 60 * 60 * 24 * 363, ethers.parseEther('1'));
@@ -1428,11 +1321,7 @@
         await this.blockchainNode.sealEpoch(60 * 60 * 24 * 14);
         await expect(
           this.sfc.unlockStake(this.thirdValidatorId, ethers.parseEther('10')),
-<<<<<<< HEAD
-        ).to.be.revertedWithCustomError(this.sfc, 'NotLockedUp');
-=======
         ).to.be.revertedWithCustomError(this.sfcLib, 'NotLockedUp');
->>>>>>> 846e556c
       });
 
       it('Should revert when unlocking more than locked stake', async function () {
@@ -1444,11 +1333,7 @@
         await this.blockchainNode.sealEpoch(60 * 60 * 24 * 14);
         await expect(
           this.sfc.connect(this.thirdDelegator).unlockStake(this.thirdValidatorId, ethers.parseEther('10')),
-<<<<<<< HEAD
-        ).to.be.revertedWithCustomError(this.sfc, 'NotEnoughLockedStake');
-=======
         ).to.be.revertedWithCustomError(this.sfcLib, 'NotEnoughLockedStake');
->>>>>>> 846e556c
       });
 
       it('Should succeed and scale unlocking penalty', async function () {
@@ -1479,11 +1364,7 @@
 
         await expect(
           this.sfc.connect(this.thirdDelegator).unlockStake(this.thirdValidatorId, ethers.parseEther('0.51')),
-<<<<<<< HEAD
-        ).to.be.revertedWithCustomError(this.sfc, 'NotEnoughLockedStake');
-=======
         ).to.be.revertedWithCustomError(this.sfcLib, 'NotEnoughLockedStake');
->>>>>>> 846e556c
         expect(
           await this.sfc
             .connect(this.thirdDelegator)
@@ -1524,11 +1405,7 @@
 
         await expect(
           this.sfc.connect(this.thirdDelegator).unlockStake(this.thirdValidatorId, ethers.parseEther('0.51')),
-<<<<<<< HEAD
-        ).to.be.revertedWithCustomError(this.sfc, 'NotEnoughLockedStake');
-=======
         ).to.be.revertedWithCustomError(this.sfcLib, 'NotEnoughLockedStake');
->>>>>>> 846e556c
         expect(
           await this.sfc
             .connect(this.thirdDelegator)
@@ -1546,11 +1423,7 @@
 
         await expect(
           this.sfc.connect(this.thirdDelegator).unlockStake(this.thirdValidatorId, ethers.parseEther('1.51')),
-<<<<<<< HEAD
-        ).to.be.revertedWithCustomError(this.sfc, 'NotEnoughLockedStake');
-=======
         ).to.be.revertedWithCustomError(this.sfcLib, 'NotEnoughLockedStake');
->>>>>>> 846e556c
         expect(
           await this.sfc
             .connect(this.thirdDelegator)
@@ -1612,24 +1485,16 @@
 
         await expect(
           this.sfc.connect(this.validator).updateSlashingRefundRatio(this.thirdValidatorId, 1),
-<<<<<<< HEAD
-        ).to.be.revertedWithCustomError(this.sfc, 'ValidatorNotSlashed');
-=======
         ).to.be.revertedWithCustomError(this.sfcLib, 'ValidatorNotSlashed');
->>>>>>> 846e556c
 
         await this.blockchainNode.sealEpoch(60 * 60 * 24 * 14);
       });
 
       it('Should revert when syncing if validator does not exist', async function () {
-<<<<<<< HEAD
-        await expect(this.sfc._syncValidator(33, false)).to.be.revertedWithCustomError(this.sfc, 'ValidatorNotExists');
-=======
         await expect(this.sfc._syncValidator(33, false)).to.be.revertedWithCustomError(
           this.sfcLib,
           'ValidatorNotExists',
         );
->>>>>>> 846e556c
       });
     });
   });
@@ -1832,11 +1697,7 @@
       await this.blockchainNode.sealEpoch(60 * 60 * 24);
       await expect(
         this.sfc.connect(this.firstDelegator).relockStake(this.validatorId, 60 * 60 * 24 * 20, ethers.parseEther('0')),
-<<<<<<< HEAD
-      ).to.be.revertedWithCustomError(this.sfc, 'TooFrequentReLocks');
-=======
       ).to.be.revertedWithCustomError(this.sfcLib, 'TooFrequentReLocks');
->>>>>>> 846e556c
 
       // 4
       await this.sfc.advanceTime(60 * 60 * 24 * 14);
@@ -1846,11 +1707,7 @@
       await this.blockchainNode.sealEpoch(60 * 60 * 24);
       await expect(
         this.sfc.connect(this.firstDelegator).relockStake(this.validatorId, 60 * 60 * 24 * 20, ethers.parseEther('0')),
-<<<<<<< HEAD
-      ).to.be.revertedWithCustomError(this.sfc, 'TooFrequentReLocks');
-=======
       ).to.be.revertedWithCustomError(this.sfcLib, 'TooFrequentReLocks');
->>>>>>> 846e556c
 
       for (let i = 5; i <= 40; i++) {
         // 5-40
