--- conflicted
+++ resolved
@@ -1,7 +1,5 @@
 // SPDX-License-Identifier: UNLICENSED
 pragma solidity ^0.8.9;
-
-import {IErrors} from "../IErrors.sol";
 
 /**
  * @title Initializable
@@ -15,7 +13,7 @@
  * a parent initializer twice, or ensure that all initializers are idempotent,
  * because this is not dealt with automatically as with constructors.
  */
-contract Initializable is IErrors {
+contract Initializable {
     /**
      * @dev Indicates that the contract has been initialized.
      */
@@ -36,11 +34,7 @@
      */
     modifier initializer() {
         if (!initializing && initialized) {
-<<<<<<< HEAD
-            revert ContractInitialized();
-=======
             revert InvalidInitialization();
->>>>>>> 846e556c
         }
 
         bool isTopLevelCall = !initializing;
