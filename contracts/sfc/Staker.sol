pragma solidity ^0.5.0;

import "./SafeMath.sol";
import "./StakerConstants.sol";
import "../ownership/Ownable.sol";


/**
 * @dev Stakers contract defines data structure and methods for validators / stakers.
 */ 
contract Stakers is Ownable, StakersConstants {
    using SafeMath for uint256;

    /**
     * @dev A delegation
     */ 
    struct Delegation {
        uint256 createdEpoch;
        uint256 createdTime;

        uint256 deactivatedEpoch;
        uint256 deactivatedTime;

        uint256 amount;
        uint256 paidUntilEpoch;
        uint256 toStakerID;
    }

    /**
     * @dev The staking for validation
     */ 
    struct ValidationStake {
        uint256 status; // written by consensus outside

        uint256 createdEpoch;
        uint256 createdTime;
        uint256 deactivatedEpoch;
        uint256 deactivatedTime;

        uint256 stakeAmount;
        uint256 paidUntilEpoch;

        uint256 delegatedMe;

        address dagAddress; // address to authenticate validator's consensus messages (DAG events)
        address sfcAddress; // address to authenticate validator inside SFC contract
    }

    /**
     * @dev Validator's merit from own stake amount and delegated stake amounts
     */ 
    struct ValidatorMerit {
        uint256 stakeAmount;
        uint256 delegatedMe;
        uint256 baseRewardWeight;
        uint256 txRewardWeight;
    }

    /**
     * @dev A snapshot of an epoch
     */ 
    struct EpochSnapshot {
        mapping(uint256 => ValidatorMerit) validators; //  stakerID -> ValidatorMerit

        uint256 endTime;
        uint256 duration;
        uint256 epochFee;
        uint256 totalBaseRewardWeight;
        uint256 totalTxRewardWeight;
        uint256 baseRewardPerSecond;
        uint256 stakeTotalAmount;
        uint256 delegationsTotalAmount;
        uint256 totalSupply;
        uint256 totalLockedAmount;
    }

    struct LockedAmount {
        uint256 fromEpoch;
        uint256 startTime;
        uint256 endTime;
    }

    uint256 private reserved1;
    uint256 private reserved2;
    uint256 private reserved3;
    uint256 private reserved4;
    uint256 private reserved5;
    uint256 private reserved6;
    uint256 private reserved7;
    uint256 private reserved8;
    uint256 private reserved9;
    uint256 private reserved10;
    uint256 private reserved11;
    uint256 private reserved12;
    uint256 private reserved13;
    uint256 private reserved14;
    uint256 private reserved15;
    uint256 private reserved16;
    uint256 private reserved17;
    uint256 private reserved18;
    uint256 private reserved19;
    uint256 private reserved20;
    uint256 private reserved21;
    uint256 private reserved22;
    uint256 private reserved23;
    uint256 private reserved24;
    uint256 private reserved25;
    uint256 private reserved26;
    uint256 private reserved27;
    uint256 private reserved28;
    uint256 private reserved29;

    uint256 public currentSealedEpoch; // written by consensus outside
    mapping(uint256 => EpochSnapshot) public epochSnapshots; // written by consensus outside
    mapping(uint256 => ValidationStake) public stakers; // stakerID -> stake
    mapping(address => uint256) internal stakerIDs; // staker sfcAddress/dagAddress -> stakerID

    uint256 public stakersLastID;
    uint256 public stakersNum;
    uint256 public stakeTotalAmount;
    uint256 public delegationsNum;
    uint256 public delegationsTotalAmount;
    uint256 public slashedDelegationsTotalAmount;
    uint256 public slashedStakeTotalAmount;

    mapping(address => mapping (uint256 => Delegation)) public delegations; // delegator address, staker ID -> delegations
    
    uint256 private deleted0;

    mapping(uint256 => bytes) public stakerMetadata;

    struct StashedRewards {
        uint256 amount;
    }

    mapping(address => mapping(uint256 => StashedRewards)) public rewardsStash; // addr, stashID -> StashedRewards

    struct WithdrawalRequest {
        uint256 stakerID;
        uint256 epoch;
        uint256 time;

        uint256 amount;

        bool delegation;
    }

    mapping(address => mapping(uint256 => WithdrawalRequest)) public withdrawalRequests;

    uint256 public firstLockedUpEpoch;
    mapping(uint256 => LockedAmount) public lockedStakes; // stakerID -> LockedAmount
    mapping(address => LockedAmount) public lockedDelegations; // delegationID -> LockedAmount

    /*
    Getters
    */

    function epochValidator(uint256 e, uint256 v) external view returns (uint256 stakeAmount, uint256 delegatedMe, uint256 baseRewardWeight, uint256 txRewardWeight) {
        return (epochSnapshots[e].validators[v].stakeAmount,
                epochSnapshots[e].validators[v].delegatedMe,
                epochSnapshots[e].validators[v].baseRewardWeight,
                epochSnapshots[e].validators[v].txRewardWeight);
    }

    function currentEpoch() public view returns (uint256) {
        return currentSealedEpoch + 1;
    }

    // getStakerID by either dagAddress or sfcAddress
    function getStakerID(address addr) external view returns (uint256) {
        return stakerIDs[addr];
    }

    // Calculate bonded ratio
    function bondedRatio() public view returns(uint256) {
        uint256 totalSupply = epochSnapshots[currentSealedEpoch].totalSupply;
        if (totalSupply == 0) {
            return 0;
        }
        uint256 totalStaked = epochSnapshots[currentSealedEpoch].stakeTotalAmount.add(epochSnapshots[currentSealedEpoch].delegationsTotalAmount);
        return totalStaked.mul(RATIO_UNIT).div(totalSupply);
    }

    // Calculate bonded ratio target
    function bondedTargetRewardUnlock() public view returns (uint256) {
        uint256 passedTime = block.timestamp.sub(unbondingStartDate());
        uint256 passedPercents = RATIO_UNIT.mul(passedTime).div(bondedTargetPeriod()); // total duration from 0% to 100% is bondedTargetPeriod
        if (passedPercents >= bondedTargetStart()) {
            return 0;
        }
        return bondedTargetStart() - passedPercents;
    }

    // rewardsAllowed returns true if rewards are unlocked.
    // Rewards are unlocked when either 6 months passed or until TARGET% of the supply is staked,
    // where TARGET starts with 80% and decreases 1% every week
    function rewardsAllowed() public view returns (bool) {
        return block.timestamp >= unbondingStartDate() + unbondingUnlockPeriod() ||
               bondedRatio() >= bondedTargetRewardUnlock();
    }

    /*
    Methods
    */

    event CreatedStake(uint256 indexed stakerID, address indexed dagSfcAddress, uint256 amount);

    // Create new staker
    // Stake amount is msg.value
    // dagAdrress is msg.sender
    // sfcAdrress is msg.sender
    function createStake(bytes memory metadata) public payable {
        _createStake(msg.sender, msg.sender, msg.value, metadata);
    }

    // Create new staker
    // Stake amount is msg.value
    function createStakeWithAddresses(address dagAdrress, address sfcAddress, bytes memory metadata) public payable {
        require(dagAdrress != address(0), "invalid address");
        require(sfcAddress != address(0), "invalid address");
        _createStake(dagAdrress, sfcAddress, msg.value, metadata);
    }

    // Create new staker
    // Stake amount is msg.value
    function _createStake(address dagAdrress, address sfcAddress, uint256 amount, bytes memory metadata) internal {
        require(stakerIDs[dagAdrress] == 0, "staker already exists");
        require(stakerIDs[sfcAddress] == 0, "staker already exists");
    //    require(delegations[dagAdrress].amount == 0, "already delegating");
    //    require(delegations[sfcAddress].amount == 0, "already delegating");
        require(amount >= minStake(), "insufficient amount");

        uint256 stakerID = ++stakersLastID;
        stakerIDs[dagAdrress] = stakerID;
        stakerIDs[sfcAddress] = stakerID;
        stakers[stakerID].stakeAmount = amount;
        stakers[stakerID].createdEpoch = currentEpoch();
        stakers[stakerID].createdTime = block.timestamp;
        stakers[stakerID].dagAddress = dagAdrress;
        stakers[stakerID].sfcAddress = sfcAddress;
        stakers[stakerID].paidUntilEpoch = currentSealedEpoch;

        stakersNum++;
        stakeTotalAmount = stakeTotalAmount.add(amount);
        emit CreatedStake(stakerID, dagAdrress, amount);

        if (metadata.length != 0) {
            updateStakerMetadata(metadata);
        }

        if (dagAdrress != sfcAddress) {
            emit UpdatedStakerSfcAddress(stakerID, dagAdrress, sfcAddress);
        }
    }

    function _sfcAddressToStakerID(address sfcAddress) public view returns(uint256) {
        uint256 stakerID = stakerIDs[sfcAddress];
        if (stakerID == 0) {
            return 0;
        }
        if (stakers[stakerID].sfcAddress != sfcAddress) {
            return 0;
        }
        return stakerID;
    }

    event UpdatedStakerSfcAddress(uint256 indexed stakerID, address indexed oldSfcAddress, address indexed newSfcAddress);

    // update validator's SFC authentication/rewards/collateral address
    function updateStakerSfcAddress(address newSfcAddress) external {
        address oldSfcAddress = msg.sender;

        // require(delegations[newSfcAddress].amount == 0, "already delegating");
        require(oldSfcAddress != newSfcAddress, "the same address");

        uint256 stakerID = _sfcAddressToStakerID(oldSfcAddress);
        require(stakerID != 0, "staker doesn't exist");
        require(stakerIDs[newSfcAddress] == 0 || stakerIDs[newSfcAddress] == stakerID, "address already used");

        // update address
        stakers[stakerID].sfcAddress = newSfcAddress;
        delete stakerIDs[oldSfcAddress];

        // update addresses index
        stakerIDs[newSfcAddress] = stakerID;
        stakerIDs[stakers[stakerID].dagAddress] = stakerID; // it's possible dagAddress == oldSfcAddress

        // redirect rewards stash
        if (rewardsStash[oldSfcAddress][0].amount != 0) {
            rewardsStash[newSfcAddress][0] = rewardsStash[oldSfcAddress][0];
            delete rewardsStash[oldSfcAddress][0];
        }

        emit UpdatedStakerSfcAddress(stakerID, oldSfcAddress, newSfcAddress);
    }

    event UpdatedStakerMetadata(uint256 indexed stakerID);

    function updateStakerMetadata(bytes memory metadata) public {
        uint256 stakerID = _sfcAddressToStakerID(msg.sender);
        require(stakerID != 0, "staker doesn't exist");
        require(metadata.length <= maxStakerMetadataSize(), "too big metadata");
        stakerMetadata[stakerID] = metadata;

        emit UpdatedStakerMetadata(stakerID);
    }

    event IncreasedStake(uint256 indexed stakerID, uint256 newAmount, uint256 diff);

    // Increase msg.sender's validator stake by msg.value
    function increaseStake() external payable {
        uint256 stakerID = _sfcAddressToStakerID(msg.sender);

        require(msg.value >= minStakeIncrease(), "insufficient amount");
        require(stakers[stakerID].stakeAmount != 0, "staker doesn't exist");
        require(stakers[stakerID].deactivatedTime == 0, "staker is deactivated");
        require(stakers[stakerID].status == OK_STATUS, "staker should be active");

        uint256 newAmount = stakers[stakerID].stakeAmount.add(msg.value);
        stakers[stakerID].stakeAmount = newAmount;
        stakeTotalAmount = stakeTotalAmount.add(msg.value);
        emit IncreasedStake(stakerID, newAmount, msg.value);
    }

    // maxDelegatedLimit is maximum amount of delegations to staker
    function maxDelegatedLimit(uint256 selfStake) internal pure returns (uint256) {
        return selfStake.mul(maxDelegatedRatio()).div(RATIO_UNIT);
    }

    event CreatedDelegation(address indexed delegator, uint256 indexed toStakerID, uint256 amount);

    // Create new delegation to a given staker
    // Delegated amount is msg.value
    function createDelegation(uint256 to) external payable {
        address delegator = msg.sender;

        require(stakers[to].stakeAmount != 0, "staker doesn't exist");
        require(stakers[to].status == OK_STATUS, "staker should be active");
        require(stakers[to].deactivatedTime == 0, "staker is deactivated");
        require(msg.value >= minDelegation(), "insufficient amount for delegation");
        require(delegations[delegator][to].amount == 0, "delegation already exists");
        require(stakerIDs[delegator] == 0, "already staking");
        require(maxDelegatedLimit(stakers[to].stakeAmount) >= stakers[to].delegatedMe.add(msg.value), "staker's limit is exceeded");

        Delegation memory newDelegation;
        newDelegation.createdEpoch = currentEpoch();
        newDelegation.createdTime = block.timestamp;
        newDelegation.amount = msg.value;
        newDelegation.toStakerID = to;
        newDelegation.paidUntilEpoch = currentSealedEpoch;
        delegations[delegator][to] = newDelegation;

        stakers[to].delegatedMe = stakers[to].delegatedMe.add(msg.value);
        delegationsNum++;
        delegationsTotalAmount = delegationsTotalAmount.add(msg.value);

        emit CreatedDelegation(delegator, to, msg.value);
    }

    event IncreasedDelegation(address indexed delegator, uint256 indexed stakerID, uint256 newAmount, uint256 diff);

    // Increase msg.sender's delegation by msg.value
    function increaseDelegation(uint256 to) external payable {
        address delegator = msg.sender;

        require(delegations[delegator][to].amount != 0, "delegation doesn't exist");
        require(delegations[delegator][to].deactivatedTime == 0, "delegation is deactivated");
        // previous rewards must be claimed because rewards calculation depends on current delegation amount
        require(delegations[delegator][to].paidUntilEpoch == currentSealedEpoch, "not all rewards claimed");

        require(msg.value >= minDelegationIncrease(), "insufficient amount");
        require(maxDelegatedLimit(stakers[to].stakeAmount) >= stakers[to].delegatedMe.add(msg.value), "staker's limit is exceeded");
        require(stakers[to].deactivatedTime == 0, "staker is deactivated");
        require(stakers[to].status == OK_STATUS, "staker should be active");

        uint256 newAmount = delegations[delegator][to].amount.add(msg.value);

        delegations[delegator][to].amount = newAmount;
        stakers[to].delegatedMe = stakers[to].delegatedMe.add(msg.value);
        delegationsTotalAmount = delegationsTotalAmount.add(msg.value);

        emit IncreasedDelegation(delegator, to, newAmount, msg.value);

        _syncDelegator(delegator, to);
        _syncStaker(to);
    }

    function _calcRawValidatorEpochReward(uint256 stakerID, uint256 epoch) view public returns (uint256) {
        uint256 totalBaseRewardWeight = epochSnapshots[epoch].totalBaseRewardWeight;
        uint256 baseRewardWeight = epochSnapshots[epoch].validators[stakerID].baseRewardWeight;
        uint256 totalTxRewardWeight = epochSnapshots[epoch].totalTxRewardWeight;
        uint256 txRewardWeight = epochSnapshots[epoch].validators[stakerID].txRewardWeight;

        // base reward
        uint256 baseReward = 0;
        if (baseRewardWeight != 0) {
            baseReward = epochSnapshots[epoch].duration.mul(epochSnapshots[epoch].baseRewardPerSecond).mul(baseRewardWeight).div(totalBaseRewardWeight);
        }
        // fee reward
        uint256 txReward = 0;
        if (txRewardWeight != 0) {
            txReward = epochSnapshots[epoch].epochFee.mul(txRewardWeight).div(totalTxRewardWeight);
            // fee reward except contractCommission
            txReward = txReward.mul(RATIO_UNIT - contractCommission()).div(RATIO_UNIT);
        }

        return baseReward.add(txReward);
    }

    function _calcValidatorEpochReward(uint256 stakerID, uint256 epoch, uint256 commission) view public returns (uint256) {
        uint256 rawReward = _calcRawValidatorEpochReward(stakerID, epoch);

        uint256 stake = epochSnapshots[epoch].validators[stakerID].stakeAmount;
        uint256 delegatedTotal = epochSnapshots[epoch].validators[stakerID].delegatedMe;
        uint256 totalStake = stake.add(delegatedTotal);
        if (totalStake == 0) {
            return 0; // avoid division by zero
        }
        uint256 weightedTotalStake = stake.add((delegatedTotal.mul(commission)).div(RATIO_UNIT));

        if (firstLockedUpEpoch > 0 && epoch >= firstLockedUpEpoch) {
            if (lockedStakes[stakerID].fromEpoch >= epoch && epochSnapshots[epoch.sub(1)].endTime > lockedStakes[stakerID].endTime) {
                uint256 lockedReward = rawReward.mul(RATIO_UNIT - unlockedRatio()).div(RATIO_UNIT).mul(weightedTotalStake).div(epochSnapshots[epoch].totalLockedAmount);
                return (rawReward.mul(unlockedRatio()).div(RATIO_UNIT).mul(weightedTotalStake).div(totalStake)).add(lockedReward);
            } else {
                rawReward = rawReward.mul(unlockedRatio()).div(RATIO_UNIT);
            }
        }

        return (rawReward.mul(weightedTotalStake)).div(totalStake);
    }

    function _calcDelegationEpochReward(uint256 stakerID, uint256 epoch, uint256 delegationAmount, uint256 commission, address delegator) view public returns (uint256) {
        uint256 rawReward = _calcRawValidatorEpochReward(stakerID, epoch);

        uint256 stake = epochSnapshots[epoch].validators[stakerID].stakeAmount;
        uint256 delegatedTotal = epochSnapshots[epoch].validators[stakerID].delegatedMe;
        uint256 totalStake = stake.add(delegatedTotal);
        if (totalStake == 0) {
            return 0; // avoid division by zero
        }
        uint256 weightedTotalStake = (delegationAmount.mul(RATIO_UNIT.sub(commission))).div(RATIO_UNIT);

        if (firstLockedUpEpoch > 0 && epoch >= firstLockedUpEpoch) {
            if (lockedDelegations[delegator].fromEpoch >= epoch && epochSnapshots[epoch.sub(1)].endTime > lockedDelegations[delegator].endTime) {
                uint256 lockedReward = rawReward.mul(RATIO_UNIT - unlockedRatio()).div(RATIO_UNIT).mul(weightedTotalStake).div(epochSnapshots[epoch].totalLockedAmount);
                return (rawReward.mul(unlockedRatio()).div(RATIO_UNIT).mul(weightedTotalStake).div(totalStake)).add(lockedReward);
            } else {
                rawReward = rawReward.mul(unlockedRatio()).div(RATIO_UNIT);
            }
        }

        return (rawReward.mul(weightedTotalStake)).div(totalStake);
    }

    function withDefault(uint256 a, uint256 defaultA) pure private returns(uint256) {
        if (a == 0) {
            return defaultA;
        }
        return a;
    }

    // Returns the pending rewards for a given delegator, first calculated epoch, last calculated epoch
    // _fromEpoch is starting epoch which rewards are calculated (including). If 0, then it's lowest not claimed epoch
    // maxEpochs is maximum number of epoch to calc rewards for. Set it to your chunk size.
    function calcDelegationRewards(address delegator, uint256 stakerID, uint256 _fromEpoch, uint256 maxEpochs) public view returns (uint256, uint256, uint256) {
        uint256 fromEpoch = withDefault(_fromEpoch, delegations[delegator][stakerID].paidUntilEpoch + 1);
        assert(delegations[delegator][stakerID].deactivatedTime == 0);

        if (delegations[delegator][stakerID].paidUntilEpoch >= fromEpoch) {
            return (0, fromEpoch, 0);
        }

        uint256 pendingRewards = 0;
        uint256 lastEpoch = 0;
        for (uint256 e = fromEpoch; e <= currentSealedEpoch && e < fromEpoch + maxEpochs; e++) {
<<<<<<< HEAD
            pendingRewards += _calcDelegationEpochReward(stakerID, e, delegations[delegator][stakerID].amount, validatorCommission());
=======
            pendingRewards += _calcDelegationEpochReward(stakerID, e, delegations[delegator].amount, validatorCommission(), delegator);
>>>>>>> 4db9a004
            lastEpoch = e;
        }
        return (pendingRewards, fromEpoch, lastEpoch);
    }

    // Returns the pending rewards for a given stakerID, first claimed epoch, last claimed epoch
    // _fromEpoch is starting epoch which rewards are calculated (including). If 0, then it's lowest not claimed epoch
    // maxEpochs is maximum number of epoch to calc rewards for. Set it to your chunk size.
    function calcValidatorRewards(uint256 stakerID, uint256 _fromEpoch, uint256 maxEpochs) public view returns (uint256, uint256, uint256) {
        uint256 fromEpoch = withDefault(_fromEpoch, stakers[stakerID].paidUntilEpoch + 1);

        if (stakers[stakerID].paidUntilEpoch >= fromEpoch) {
            return (0, fromEpoch, 0);
        }

        uint256 pendingRewards = 0;
        uint256 lastEpoch = 0;
        for (uint256 e = fromEpoch; e <= currentSealedEpoch && e < fromEpoch + maxEpochs; e++) {
            pendingRewards += _calcValidatorEpochReward(stakerID, e, validatorCommission());
            lastEpoch = e;
        }
        return (pendingRewards, fromEpoch, lastEpoch);
    }

    // _claimRewards transfers rewards directly if rewards are allowed, or stashes them until rewards are unlocked
    function _claimRewards(address payable addr, uint256 amount) internal {
        if (amount == 0) {
            return;
        }
        if (rewardsAllowed()) {
            addr.transfer(amount);
        } else {
            rewardsStash[addr][0].amount = rewardsStash[addr][0].amount.add(amount);
        }
    }

    event ClaimedDelegationReward(address indexed from, uint256 indexed stakerID, uint256 reward, uint256 fromEpoch, uint256 untilEpoch);

    // Claim the pending rewards for a given delegator (sender)
    // maxEpochs is maximum number of epoch to calc rewards for. Set it to your chunk size.
    function claimDelegationRewards(uint256 maxEpochs, uint256 stakerID) external {
        address payable delegator = msg.sender;

        require(delegations[delegator][stakerID].amount != 0, "delegation doesn't exist");
        require(delegations[delegator][stakerID].deactivatedTime == 0, "delegation is deactivated");
        (uint256 pendingRewards, uint256 fromEpoch, uint256 untilEpoch) = calcDelegationRewards(delegator, stakerID, 0, maxEpochs);

        require(delegations[delegator][stakerID].paidUntilEpoch < fromEpoch, "epoch is already paid");
        require(fromEpoch <= currentSealedEpoch, "future epoch");
        require(untilEpoch >= fromEpoch, "no epochs claimed");

        delegations[delegator][stakerID].paidUntilEpoch = untilEpoch;
        // It's important that we transfer after updating paidUntilEpoch (protection against Re-Entrancy)
        _claimRewards(delegator, pendingRewards);

        emit ClaimedDelegationReward(delegator, stakerID, pendingRewards, fromEpoch, untilEpoch);
    }

    event ClaimedValidatorReward(uint256 indexed stakerID, uint256 reward, uint256 fromEpoch, uint256 untilEpoch);

    // Claim the pending rewards for a given stakerID (sender)
    // maxEpochs is maximum number of epoch to calc rewards for. Set it to your chunk size.
    //
    // may be already deactivated, but still allowed to withdraw old rewards
    function claimValidatorRewards(uint256 maxEpochs) external {
        address payable stakerSfcAddr = msg.sender;
        uint256 stakerID = _sfcAddressToStakerID(stakerSfcAddr);

        require(stakerID != 0, "staker doesn't exist");

        (uint256 pendingRewards, uint256 fromEpoch, uint256 untilEpoch) = calcValidatorRewards(stakerID, 0, maxEpochs);

        require(stakers[stakerID].paidUntilEpoch < fromEpoch, "epoch is already paid");
        require(fromEpoch <= currentSealedEpoch, "future epoch");
        require(untilEpoch >= fromEpoch, "no epochs claimed");

        stakers[stakerID].paidUntilEpoch = untilEpoch;
        // It's important that we transfer after updating paidUntilEpoch (protection against Re-Entrancy)
        _claimRewards(stakerSfcAddr, pendingRewards);

        emit ClaimedValidatorReward(stakerID, pendingRewards, fromEpoch, untilEpoch);
    }

    event UnstashedRewards(address indexed auth, address indexed receiver, uint256 rewards);

    // Transfer the claimed rewards to account
    function unstashRewards() external {
        address auth = msg.sender;
        address payable receiver = msg.sender;
        uint256 rewards = rewardsStash[auth][0].amount;
        require(rewards != 0, "no rewards");
        require(rewardsAllowed(), "before minimum unlock period");

        delete rewardsStash[auth][0];

        // It's important that we transfer after erasing (protection against Re-Entrancy)
        receiver.transfer(rewards);

        emit UnstashedRewards(auth, receiver, rewards);
    }

    // stashed rewards are burnt on deactivation in all the cases except when delegator has deactivated after
    // validator has deactivated or was slashed/pruned
    function _rewardsBurnableOnDeactivation(bool isDelegation, uint256 stakerID) public view returns(bool) {
        return !isDelegation || (stakers[stakerID].stakeAmount != 0 && stakers[stakerID].status == OK_STATUS && stakers[stakerID].deactivatedTime == 0);
    }

    event BurntRewardStash(address indexed addr, uint256 indexed stakerID, bool isDelegation, uint256 amount);

    // proportional part of stashed rewards are burnt on deactivation if _rewardsBurnableOnDeactivation returns true
    function _mayBurnRewardsOnDeactivation(bool isDelegation, uint256 stakerID, address addr, uint256 withdrawAmount, uint256 totalAmount) internal {
        if (_rewardsBurnableOnDeactivation(isDelegation, stakerID)) {
            uint256 leftAmount = totalAmount.sub(withdrawAmount);
            uint256 oldStash = rewardsStash[addr][0].amount;
            uint256 newStash = oldStash.mul(leftAmount).div(totalAmount);
            if (newStash == 0) {
                delete rewardsStash[addr][0];
            } else {
                rewardsStash[addr][0].amount = newStash;
            }
            if (newStash != oldStash) {
                emit BurntRewardStash(addr, stakerID, isDelegation, oldStash - newStash);
            }
        }
    }

    event PreparedToWithdrawStake(uint256 indexed stakerID); // previous name for DeactivatedStake
    event DeactivatedStake(uint256 indexed stakerID);

    // deactivate stake, to be able to withdraw later
    function prepareToWithdrawStake() external {
        address stakerSfcAddr = msg.sender;
        uint256 stakerID = _sfcAddressToStakerID(stakerSfcAddr);
        require(stakers[stakerID].stakeAmount != 0, "staker doesn't exist");
        require(stakers[stakerID].deactivatedTime == 0, "staker is deactivated");
        require(stakers[stakerID].paidUntilEpoch == currentSealedEpoch, "not all rewards claimed"); // for rewards burning
        require(lockedStakes[stakerID].fromEpoch == 0 || lockedStakes[stakerID].endTime > block.timestamp, "stake is locked");

        _mayBurnRewardsOnDeactivation(false, stakerID, stakerSfcAddr, stakers[stakerID].stakeAmount, stakers[stakerID].stakeAmount);

        stakers[stakerID].deactivatedEpoch = currentEpoch();
        stakers[stakerID].deactivatedTime = block.timestamp;

        emit DeactivatedStake(stakerID);
    }

    event CreatedWithdrawRequest(address indexed auth, address indexed receiver, uint256 indexed stakerID, uint256 wrID, bool delegation, uint256 amount);

    function prepareToWithdrawStakePartial(uint256 wrID, uint256 amount) external {
        address payable stakerSfcAddr = msg.sender;
        uint256 stakerID = _sfcAddressToStakerID(stakerSfcAddr);
        require(stakers[stakerID].stakeAmount != 0, "staker doesn't exist");
        require(stakers[stakerID].deactivatedTime == 0, "staker is deactivated");
        require(stakers[stakerID].paidUntilEpoch == currentSealedEpoch, "not all rewards claimed"); // for rewards burning
        require(lockedStakes[stakerID].fromEpoch == 0 || lockedStakes[stakerID].endTime > block.timestamp, "stake is locked");
        require(amount >= minStakeDecrease(), "too small amount"); // avoid confusing wrID and amount

        // don't allow to withdraw full as a request, because amount==0 originally meant "not existing"
        uint256 totalAmount = stakers[stakerID].stakeAmount;
        require(amount + minStake() <= totalAmount, "must leave at least minStake");
        uint256 newAmount = totalAmount - amount;
        require(maxDelegatedLimit(newAmount) >= stakers[stakerID].delegatedMe, "too much delegations");

        require(withdrawalRequests[stakerSfcAddr][wrID].amount == 0, "wrID already exists");

        _mayBurnRewardsOnDeactivation(false, stakerID, stakerSfcAddr, amount, totalAmount);

        stakers[stakerID].stakeAmount -= amount;
        withdrawalRequests[stakerSfcAddr][wrID].stakerID = stakerID;
        withdrawalRequests[stakerSfcAddr][wrID].amount = amount;
        withdrawalRequests[stakerSfcAddr][wrID].epoch = currentEpoch();
        withdrawalRequests[stakerSfcAddr][wrID].time = block.timestamp;

        emit CreatedWithdrawRequest(stakerSfcAddr, stakerSfcAddr, stakerID, wrID, false, amount);

        _syncStaker(stakerID);
    }

    event WithdrawnStake(uint256 indexed stakerID, uint256 penalty);

    function withdrawStake() external {
        address payable stakerSfcAddr = msg.sender;
        uint256 stakerID = _sfcAddressToStakerID(stakerSfcAddr);
        require(stakers[stakerID].deactivatedTime != 0, "staker wasn't deactivated");
        require(block.timestamp >= stakers[stakerID].deactivatedTime + stakeLockPeriodTime(), "not enough time passed");
        require(currentEpoch() >= stakers[stakerID].deactivatedEpoch + stakeLockPeriodEpochs(), "not enough epochs passed");

        address stakerDagAddr = stakers[stakerID].dagAddress;
        uint256 stake = stakers[stakerID].stakeAmount;
        uint256 penalty = 0;
        uint256 status = stakers[stakerID].status;
        bool isCheater = status & CHEATER_MASK != 0;
        delete stakers[stakerID];
        delete stakerMetadata[stakerID];
        delete stakerIDs[stakerSfcAddr];
        delete stakerIDs[stakerDagAddr];

        if (status != 0) {
            stakers[stakerID].status = status; // write status back into storage
        }
        stakersNum--;
        stakeTotalAmount = stakeTotalAmount.sub(stake);
        // It's important that we transfer after erasing (protection against Re-Entrancy)
        if (isCheater == false) {
            stakerSfcAddr.transfer(stake);
        } else {
            penalty = stake;
        }

        slashedStakeTotalAmount = slashedStakeTotalAmount.add(penalty);

        emit WithdrawnStake(stakerID, penalty);
    }

    event PreparedToWithdrawDelegation(address indexed delegator, uint256 indexed stakerID); // previous name for DeactivatedDelegation
    event DeactivatedDelegation(address indexed delegator, uint256 indexed stakerID);

    // deactivate delegation, to be able to withdraw later
    function prepareToWithdrawDelegation(uint256 stakerID) external {
        address delegator = msg.sender;
        require(delegations[delegator][stakerID].amount != 0, "delegation doesn't exist");
        require(delegations[delegator][stakerID].deactivatedTime == 0, "delegation is deactivated");
        require(delegations[delegator][stakerID].paidUntilEpoch == currentSealedEpoch, "not all rewards claimed"); // for rewards burning

        _mayBurnRewardsOnDeactivation(true, stakerID, delegator, delegations[delegator][stakerID].amount, delegations[delegator][stakerID].amount);

        delegations[delegator][stakerID].deactivatedEpoch = currentEpoch();
        delegations[delegator][stakerID].deactivatedTime = block.timestamp;
        uint256 delegationAmount = delegations[delegator][stakerID].amount;

        if (stakers[stakerID].stakeAmount != 0) {
            // if staker haven't withdrawn
            stakers[stakerID].delegatedMe = stakers[stakerID].delegatedMe.sub(delegationAmount);
        }

        emit DeactivatedDelegation(delegator, stakerID);
    }

    function prepareToWithdrawDelegationPartial(uint256 wrID, uint256 stakerID, uint256 amount) external {
        address payable delegator = msg.sender;
        require(delegations[delegator][stakerID].amount != 0, "delegation doesn't exist");
        require(delegations[delegator][stakerID].deactivatedTime == 0, "delegation is deactivated");
        // previous rewards must be claimed because rewards calculation depends on current delegation amount
        require(delegations[delegator][stakerID].paidUntilEpoch == currentSealedEpoch, "not all rewards claimed");
        require(amount >= minDelegationDecrease(), "too small amount"); // avoid confusing wrID and amount

        // don't allow to withdraw full as a request, because amount==0 originally meant "not existing"
        uint256 totalAmount = delegations[delegator][stakerID].amount;
        require(amount + minDelegation() <= totalAmount, "must leave at least minDelegation");

        require(withdrawalRequests[delegator][wrID].amount == 0, "wrID already exists");

        _mayBurnRewardsOnDeactivation(true, stakerID, delegator, amount, totalAmount);

        if (stakers[stakerID].stakeAmount != 0) {
            // if staker haven't withdrawn
            stakers[stakerID].delegatedMe = stakers[stakerID].delegatedMe.sub(amount);
        }


        delegations[delegator][stakerID].amount -= amount;
        withdrawalRequests[delegator][wrID].stakerID = stakerID;
        withdrawalRequests[delegator][wrID].amount = amount;
        withdrawalRequests[delegator][wrID].epoch = currentEpoch();
        withdrawalRequests[delegator][wrID].time = block.timestamp;
        withdrawalRequests[delegator][wrID].delegation = true;

        emit CreatedWithdrawRequest(delegator, delegator, stakerID, wrID, true, amount);

        _syncDelegator(delegator, stakerID);
        _syncStaker(stakerID);
    }

    event WithdrawnDelegation(address indexed delegator, uint256 indexed stakerID, uint256 penalty);

    function withdrawDelegation(uint256 stakerID) external {
        address payable delegator = msg.sender;
        require(delegations[delegator][stakerID].deactivatedTime != 0, "delegation wasn't deactivated");
        if (stakers[stakerID].stakeAmount != 0) {
            // if validator hasn't withdrawn already, then don't allow to withdraw delegation right away
            require(block.timestamp >= delegations[delegator][stakerID].deactivatedTime + delegationLockPeriodTime(), "not enough time passed");
            require(currentEpoch() >= delegations[delegator][stakerID].deactivatedEpoch + delegationLockPeriodEpochs(), "not enough epochs passed");
        }
        uint256 penalty = 0;
        bool isCheater = stakers[stakerID].status & CHEATER_MASK != 0;
        uint256 delegationAmount = delegations[delegator][stakerID].amount;
        delete delegations[delegator][stakerID];

        //  delegationsNum--; // TODO: Check, if delegations[delegator][stakerID] last then decrease
        
        delegationsTotalAmount = delegationsTotalAmount.sub(delegationAmount);
        // It's important that we transfer after erasing (protection against Re-Entrancy)
        if (isCheater == false) {
            delegator.transfer(delegationAmount);
        } else {
            penalty = delegationAmount;
        }

        slashedDelegationsTotalAmount = slashedDelegationsTotalAmount.add(penalty);

        emit WithdrawnDelegation(delegator, stakerID, penalty);
    }

    event PartialWithdrawnByRequest(address indexed auth, address indexed receiver, uint256 indexed stakerID, uint256 wrID, bool delegation, uint256 penalty);

    function partialWithdrawByRequest(uint256 wrID) external {
        address auth = msg.sender;
        address payable receiver = msg.sender;
        require(withdrawalRequests[auth][wrID].time != 0, "request doesn't exist");
        bool delegation = withdrawalRequests[auth][wrID].delegation;

        uint256 stakerID = withdrawalRequests[auth][wrID].stakerID;
        if (delegation && stakers[stakerID].stakeAmount != 0) {
            // if validator hasn't withdrawn already, then don't allow to withdraw delegation right away
            require(block.timestamp >= withdrawalRequests[auth][wrID].time + delegationLockPeriodTime(), "not enough time passed");
            require(currentEpoch() >= withdrawalRequests[auth][wrID].epoch + delegationLockPeriodEpochs(), "not enough epochs passed");
        } else if (!delegation) {
            require(block.timestamp >= withdrawalRequests[auth][wrID].time + stakeLockPeriodTime(), "not enough time passed");
            require(currentEpoch() >= withdrawalRequests[auth][wrID].epoch + stakeLockPeriodEpochs(), "not enough epochs passed");
        }

        uint256 penalty = 0;
        bool isCheater = stakers[stakerID].status & CHEATER_MASK != 0;
        uint256 amount = withdrawalRequests[auth][wrID].amount;
        delete withdrawalRequests[auth][wrID];

        if (delegation) {
            delegationsTotalAmount = delegationsTotalAmount.sub(amount);
        } else {
            stakeTotalAmount = stakeTotalAmount.sub(amount);
        }

        // It's important that we transfer after erasing (protection against Re-Entrancy)
        if (isCheater == false) {
            receiver.transfer(amount);
        } else {
            penalty = amount;
        }

        if (delegation) {
            slashedDelegationsTotalAmount = slashedDelegationsTotalAmount.add(penalty);
        } else {
            slashedStakeTotalAmount = slashedStakeTotalAmount.add(penalty);
        }

        emit PartialWithdrawnByRequest(auth, receiver, stakerID, wrID, delegation, penalty);
    }

    function updateGasPowerAllocationRate(uint256 short, uint256 long) onlyOwner external {
        emit UpdatedGasPowerAllocationRate(short, long);
    }

    function updateBaseRewardPerSec(uint256 value) onlyOwner external {
        emit UpdatedBaseRewardPerSec(value);
    }

    function startLockedUp(uint256 epochNum) onlyOwner external {
        if (epochNum > 0) {
            firstLockedUpEpoch = epochNum;
        }
    }

    function lockUpStake(uint256 lockDuration) external {
        uint256 stakerID = _sfcAddressToStakerID(msg.sender);
        require(stakers[stakerID].stakeAmount != 0, "staker doesn't exist");
        require(stakers[stakerID].deactivatedTime == 0, "staker is deactivated");
        require(lockDuration >= 86400 * 14 && lockDuration <= 86400 * 365, "incorrect duration");
        require(lockedStakes[stakerID].endTime < block.timestamp.add(lockDuration), "already locked up");
        require(firstLockedUpEpoch == 0 || firstLockedUpEpoch > currentSealedEpoch, "feature was not activated");
//        require(stakers[stakerID].paidUntilEpoch == currentSealedEpoch, "not all rewards claimed"); // for rewards burning
        LockedAmount memory lStake = LockedAmount(
            currentSealedEpoch,
            block.timestamp,
            block.timestamp.add(lockDuration));
        lockedStakes[stakerID] = lStake;
    }

    function lockUpDelegation(uint256 lockDuration) external {
        address delegator = msg.sender;
        uint256 stakerID = delegations[delegator].toStakerID;
        require(delegations[delegator].amount != 0, "delegation doesn't exists");
        require(stakers[stakerID].status == OK_STATUS, "staker should be active");
        require(lockDuration >= 86400 * 14 && lockDuration <= 86400 * 365, "incorrect duration");
        uint256 endTime = block.timestamp.add(lockDuration);
        require(lockedStakes[stakerID].endTime > endTime, "staker's locked will finish first");
        require(lockedDelegations[delegator].endTime < endTime, "already locked up");
        require(firstLockedUpEpoch == 0 || firstLockedUpEpoch > currentSealedEpoch, "feature was not activated");
//        require(stakers[stakerID].paidUntilEpoch == currentSealedEpoch, "not all rewards claimed"); // for rewards burning
        LockedAmount memory lStake = LockedAmount(
            currentSealedEpoch,
            block.timestamp,
            block.timestamp.add(lockDuration));
        lockedDelegations[delegator] = lStake;
    }

    event UpdatedDelegation(address indexed delegator, uint256 indexed oldStakerID, uint256 indexed newStakerID, uint256 amount);

    // syncDelegator updates the delegator data on node, if it differs for some reason
    function _syncDelegator(address delegator, uint256 stakerID) public {
        require(delegations[delegator][stakerID].amount != 0, "delegation doesn't exist");
        // emit special log for node
        emit UpdatedDelegation(delegator, stakerID, stakerID, delegations[delegator][stakerID].amount);
    }

    event UpdatedStake(uint256 indexed stakerID, uint256 amount, uint256 delegatedMe);

    // syncStaker updates the staker data on node, if it differs for some reason
    function _syncStaker(uint256 stakerID) public {
        require(stakers[stakerID].stakeAmount != 0, "staker doesn't exist");
        // emit special log for node
        emit UpdatedStake(stakerID, stakers[stakerID].stakeAmount, stakers[stakerID].delegatedMe);
    }

    // _upgradeStakerStorage after stakerAddress is divided into sfcAddress and dagAddress
    function _upgradeStakerStorage(uint256 stakerID) external {
        require(stakers[stakerID].sfcAddress == address(0), "not updated");
        require(stakers[stakerID].stakeAmount != 0, "staker doesn't exist");
        stakers[stakerID].sfcAddress = stakers[stakerID].dagAddress;
    }
}


<|MERGE_RESOLUTION|>--- conflicted
+++ resolved
@@ -474,11 +474,7 @@
         uint256 pendingRewards = 0;
         uint256 lastEpoch = 0;
         for (uint256 e = fromEpoch; e <= currentSealedEpoch && e < fromEpoch + maxEpochs; e++) {
-<<<<<<< HEAD
-            pendingRewards += _calcDelegationEpochReward(stakerID, e, delegations[delegator][stakerID].amount, validatorCommission());
-=======
-            pendingRewards += _calcDelegationEpochReward(stakerID, e, delegations[delegator].amount, validatorCommission(), delegator);
->>>>>>> 4db9a004
+            pendingRewards += _calcDelegationEpochReward(stakerID, e, delegations[delegator][stakerID].amount, validatorCommission(), delegator);
             lastEpoch = e;
         }
         return (pendingRewards, fromEpoch, lastEpoch);
@@ -856,10 +852,9 @@
         lockedStakes[stakerID] = lStake;
     }
 
-    function lockUpDelegation(uint256 lockDuration) external {
+    function lockUpDelegation(uint256 lockDuration, uint256 stakerID) external {
         address delegator = msg.sender;
-        uint256 stakerID = delegations[delegator].toStakerID;
-        require(delegations[delegator].amount != 0, "delegation doesn't exists");
+        require(delegations[delegator][stakerID].amount != 0, "delegation doesn't exists");
         require(stakers[stakerID].status == OK_STATUS, "staker should be active");
         require(lockDuration >= 86400 * 14 && lockDuration <= 86400 * 365, "incorrect duration");
         uint256 endTime = block.timestamp.add(lockDuration);
