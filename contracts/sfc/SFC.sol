--- conflicted
+++ resolved
@@ -162,6 +162,7 @@
     // redirections
     error AlreadyRedirected();
     error SameRedirectionAuthorizer();
+    error Redirected();
 
     // validators
     error ValidatorNotExists();
@@ -219,15 +220,12 @@
     event RestakedRewards(address indexed delegator, uint256 indexed toValidatorID, uint256 rewards);
     event BurntNativeTokens(uint256 amount);
     event UpdatedSlashingRefundRatio(uint256 indexed validatorID, uint256 refundRatio);
+    event RefundedSlashedLegacyDelegation(address indexed delegator, uint256 indexed validatorID, uint256 amount);
     event AnnouncedRedirection(address indexed from, address indexed to);
     event TreasuryFeesResolved(uint256 amount);
 
     modifier onlyDriver() {
-<<<<<<< HEAD
         if (!_isNodeDriverAuth(msg.sender)) {
-=======
-        if (!_isNode(msg.sender)) {
->>>>>>> 1d0a4e14
             revert NotDriverAuth();
         }
         _;
@@ -630,11 +628,7 @@
     }
 
     /// Check if an address is the NodeDriverAuth contract.
-<<<<<<< HEAD
     function _isNodeDriverAuth(address addr) internal view virtual returns (bool) {
-=======
-    function _isNode(address addr) internal view virtual returns (bool) {
->>>>>>> 1d0a4e14
         return addr == address(node);
     }
 
@@ -843,15 +837,9 @@
         }
     }
 
-<<<<<<< HEAD
-    /// Get epoch end time.
-    function epochEndTime(uint256 epoch) internal view returns (uint256) {
-        return getEpochSnapshot[epoch].endTime;
-=======
     /// Check if an address is redirected.
     function _redirected(address addr) internal view returns (bool) {
         return getRedirection[addr] != address(0);
->>>>>>> 1d0a4e14
     }
 
     /// Get address which should receive rewards and withdrawn stake for the given delegator.
@@ -893,7 +881,7 @@
         EpochSnapshot storage prevSnapshot,
         uint256[] memory validatorIDs,
         uint256[] memory uptimes,
-        uint256[] memory originatedTxsFee
+        uint256[] memory accumulatedOriginatedTxsFee
     ) internal {
         SealEpochRewardsCtx memory ctx = SealEpochRewardsCtx(
             new uint256[](validatorIDs.length),
@@ -905,16 +893,16 @@
 
         for (uint256 i = 0; i < validatorIDs.length; i++) {
             uint256 prevAccumulatedTxsFee = prevSnapshot.accumulatedOriginatedTxsFee[validatorIDs[i]];
-            uint256 accumulatedTxsFee = 0;
-            if (originatedTxsFee[i] > prevAccumulatedTxsFee) {
-                accumulatedTxsFee = originatedTxsFee[i] - prevAccumulatedTxsFee;
+            uint256 originatedTxsFee = 0;
+            if (accumulatedOriginatedTxsFee[i] > prevAccumulatedTxsFee) {
+                originatedTxsFee = accumulatedOriginatedTxsFee[i] - prevAccumulatedTxsFee;
             }
             // txRewardWeight = {originatedTxsFee} * {uptime}
             // originatedTxsFee is roughly proportional to {uptime} * {stake}, so the whole formula is roughly
             // {stake} * {uptime} ^ 2
-            ctx.txRewardWeights[i] = (accumulatedTxsFee * uptimes[i]) / epochDuration;
+            ctx.txRewardWeights[i] = (originatedTxsFee * uptimes[i]) / epochDuration;
             ctx.totalTxRewardWeight = ctx.totalTxRewardWeight + ctx.txRewardWeights[i];
-            ctx.epochFee = ctx.epochFee + accumulatedTxsFee;
+            ctx.epochFee = ctx.epochFee + originatedTxsFee;
         }
 
         for (uint256 i = 0; i < validatorIDs.length; i++) {
@@ -956,7 +944,7 @@
                 prevSnapshot.accumulatedRewardPerToken[validatorID] +
                 rewardPerToken;
 
-            snapshot.accumulatedOriginatedTxsFee[validatorID] = originatedTxsFee[i];
+            snapshot.accumulatedOriginatedTxsFee[validatorID] = accumulatedOriginatedTxsFee[i];
             snapshot.accumulatedUptime[validatorID] = prevSnapshot.accumulatedUptime[validatorID] + uptimes[i];
         }
 
