pragma solidity ^0.5.0;

import "./StakerConstants.sol";
import "./GasPriceConstants.sol";
<<<<<<< HEAD
=======
import "../ownership/Ownable.sol";
>>>>>>> 524f147a
import "../version/Version.sol";
import "./NodeDriver.sol";
import "./StakeTokenizer.sol";
import "./NetworkParameters.sol";

/**
 * @dev Stakers contract defines data structure and methods for validators / validators.
 */
contract SFC is Initializable, NetworkParameters, StakersConstants, Version {
    using SafeMath for uint256;

    /**
     * @dev The staking for validation
     */
    struct Validator {
        uint256 status;
        uint256 deactivatedTime;
        uint256 deactivatedEpoch;
        uint256 receivedStake;
        uint256 createdEpoch;
        uint256 createdTime;
        address auth;
    }

    NodeDriverAuth internal node;

    uint256 public currentSealedEpoch;
    mapping(uint256 => Validator) public getValidator;
    mapping(address => uint256) public getValidatorID;
    mapping(uint256 => bytes) public getValidatorPubkey;

    uint256 public lastValidatorID;
    uint256 public totalStake;
    uint256 public totalActiveStake;
    uint256 public totalSlashedStake;

    struct Rewards {
        uint256 lockupExtraReward;
        uint256 lockupBaseReward;
        uint256 unlockedReward;
    }

    mapping(address => mapping(uint256 => Rewards)) internal _rewardsStash; // addr, validatorID -> Rewards

    mapping(address => mapping(uint256 => uint256))
        public stashedRewardsUntilEpoch;

    struct WithdrawalRequest {
        uint256 epoch;
        uint256 time;
        uint256 amount;
    }

    mapping(address => mapping(uint256 => mapping(uint256 => WithdrawalRequest)))
        public getWithdrawalRequest;

    struct LockedDelegation {
        uint256 lockedStake;
        uint256 fromEpoch;
        uint256 endTime;
        uint256 duration;
    }

    mapping(address => mapping(uint256 => uint256)) public getStake;

    mapping(address => mapping(uint256 => LockedDelegation))
        public getLockupInfo;

    mapping(address => mapping(uint256 => Rewards))
        public getStashedLockupRewards;

    struct EpochSnapshot {
        mapping(uint256 => uint256) receivedStake;
        mapping(uint256 => uint256) accumulatedRewardPerToken;
        mapping(uint256 => uint256) accumulatedUptime;
        mapping(uint256 => uint256) accumulatedOriginatedTxsFee;
        mapping(uint256 => uint256) offlineTime;
        mapping(uint256 => uint256) offlineBlocks;
        uint256[] validatorIDs;
        uint256 endTime;
        uint256 epochFee;
        uint256 totalBaseRewardWeight;
        uint256 totalTxRewardWeight;
        uint256 baseRewardPerSecond;
        uint256 totalStake;
        uint256 totalSupply;
    }

    uint256 public baseRewardPerSecond;
    uint256 public totalSupply;
    mapping(uint256 => EpochSnapshot) public getEpochSnapshot;

    uint256 offlinePenaltyThresholdBlocksNum;
    uint256 offlinePenaltyThresholdTime;

    mapping(uint256 => uint256) public slashingRefundRatio; // validator ID -> (slashing refund ratio)

    address public stakeTokenizerAddress;

    uint256 public targetGasPowerPerSecond;
    uint256 internal counterweight;
    uint256 public minGasPrice;

    uint256 internal deleted0;

    function isNode(address addr) internal view returns (bool) {
        return addr == address(node);
    }

    modifier onlyDriver() {
        require(
            isNode(msg.sender),
            "caller is not the NodeDriverAuth contract"
        );
        _;
    }

    event CreatedValidator(
        uint256 indexed validatorID,
        address indexed auth,
        uint256 createdEpoch,
        uint256 createdTime
    );
    event DeactivatedValidator(
        uint256 indexed validatorID,
        uint256 deactivatedEpoch,
        uint256 deactivatedTime
    );
    event ChangedValidatorStatus(uint256 indexed validatorID, uint256 status);
    event Delegated(
        address indexed delegator,
        uint256 indexed toValidatorID,
        uint256 amount
    );
    event Undelegated(
        address indexed delegator,
        uint256 indexed toValidatorID,
        uint256 indexed wrID,
        uint256 amount
    );
    event Withdrawn(
        address indexed delegator,
        uint256 indexed toValidatorID,
        uint256 indexed wrID,
        uint256 amount
    );
    event ClaimedRewards(
        address indexed delegator,
        uint256 indexed toValidatorID,
        uint256 lockupExtraReward,
        uint256 lockupBaseReward,
        uint256 unlockedReward
    );
    event RestakedRewards(
        address indexed delegator,
        uint256 indexed toValidatorID,
        uint256 lockupExtraReward,
        uint256 lockupBaseReward,
        uint256 unlockedReward
    );
    event InflatedFTM(
        address indexed receiver,
        uint256 amount,
        string justification
    );
    event LockedUpStake(
        address indexed delegator,
        uint256 indexed validatorID,
        uint256 duration,
        uint256 amount
    );
    event UnlockedStake(
        address indexed delegator,
        uint256 indexed validatorID,
        uint256 amount,
        uint256 penalty
    );
    event UpdatedBaseRewardPerSec(uint256 value);
    event UpdatedOfflinePenaltyThreshold(uint256 blocksNum, uint256 period);
    event UpdatedSlashingRefundRatio(
        uint256 indexed validatorID,
        uint256 refundRatio
    );
    event RefundedSlashedLegacyDelegation(
        address indexed delegator,
        uint256 indexed validatorID,
        uint256 amount
    );

    /*
    Getters
    */

    function currentEpoch() public view returns (uint256) {
        return currentSealedEpoch + 1;
    }

    function getEpochValidatorIDs(uint256 epoch)
        public
        view
        returns (uint256[] memory)
    {
        return getEpochSnapshot[epoch].validatorIDs;
    }

    function getEpochReceivedStake(uint256 epoch, uint256 validatorID)
        public
        view
        returns (uint256)
    {
        return getEpochSnapshot[epoch].receivedStake[validatorID];
    }

    function getEpochAccumulatedRewardPerToken(
        uint256 epoch,
        uint256 validatorID
    ) public view returns (uint256) {
        return getEpochSnapshot[epoch].accumulatedRewardPerToken[validatorID];
    }

    function getEpochAccumulatedUptime(uint256 epoch, uint256 validatorID)
        public
        view
        returns (uint256)
    {
        return getEpochSnapshot[epoch].accumulatedUptime[validatorID];
    }

    function getEpochAccumulatedOriginatedTxsFee(
        uint256 epoch,
        uint256 validatorID
    ) public view returns (uint256) {
        return getEpochSnapshot[epoch].accumulatedOriginatedTxsFee[validatorID];
    }

    function getEpochOfflineTime(uint256 epoch, uint256 validatorID)
        public
        view
        returns (uint256)
    {
        return getEpochSnapshot[epoch].offlineTime[validatorID];
    }

    function getEpochOfflineBlocks(uint256 epoch, uint256 validatorID)
        public
        view
        returns (uint256)
    {
        return getEpochSnapshot[epoch].offlineBlocks[validatorID];
    }

    function rewardsStash(address delegator, uint256 validatorID)
        public
        view
        returns (uint256)
    {
        Rewards memory stash = _rewardsStash[delegator][validatorID];
        return
            stash.lockupBaseReward.add(stash.lockupExtraReward).add(
                stash.unlockedReward
            );
    }

    function getLockedStake(address delegator, uint256 toValidatorID)
        public
        view
        returns (uint256)
    {
        if (!isLockedUp(delegator, toValidatorID)) {
            return 0;
        }
        return getLockupInfo[delegator][toValidatorID].lockedStake;
    }

    /*
    Constructor
    */

    function initialize(
        uint256 sealedEpoch,
        uint256 _totalSupply,
        address nodeDriver,
        address owner,
        address governance
    ) external initializer {
        Ownable.initialize(owner);
        NetworkParameters.initialize(governance);
        currentSealedEpoch = sealedEpoch;
        node = NodeDriverAuth(nodeDriver);
        totalSupply = _totalSupply;
        baseRewardPerSecond = 6.183414351851851852 * 1e18;
        minGasPrice = GP.initialMinGasPrice();
        targetGasPowerPerSecond = 3500000;
        offlinePenaltyThresholdBlocksNum = 1000;
        offlinePenaltyThresholdTime = 3 days;
        getEpochSnapshot[sealedEpoch].endTime = _now();
        counterweight = 6 * 60 * 60;
    }

<<<<<<< HEAD
    function setGenesisValidator(
        address auth,
        uint256 validatorID,
        bytes calldata pubkey,
        uint256 status,
        uint256 createdEpoch,
        uint256 createdTime,
        uint256 deactivatedEpoch,
        uint256 deactivatedTime
    ) external onlyDriver {
        _rawCreateValidator(
            auth,
            validatorID,
            pubkey,
            status,
            createdEpoch,
            createdTime,
            deactivatedEpoch,
            deactivatedTime
        );
=======
    function setGenesisValidator(address auth, uint256 validatorID, bytes calldata pubkey, uint256 status, uint256 createdEpoch, uint256 createdTime, uint256 deactivatedEpoch, uint256 deactivatedTime) external onlyDriver {
        _rawCreateValidator(auth, validatorID, pubkey, status, createdEpoch, createdTime, deactivatedEpoch, deactivatedTime);
>>>>>>> 524f147a
        if (validatorID > lastValidatorID) {
            lastValidatorID = validatorID;
        }
    }

    function setGenesisDelegation(
        address delegator,
        uint256 toValidatorID,
        uint256 stake,
        uint256 lockedStake,
        uint256 lockupFromEpoch,
        uint256 lockupEndTime,
        uint256 lockupDuration,
        uint256 earlyUnlockPenalty,
        uint256 rewards
    ) external onlyDriver {
        _rawDelegate(delegator, toValidatorID, stake);
        _rewardsStash[delegator][toValidatorID].unlockedReward = rewards;
        _mintNativeToken(stake);
        if (lockedStake != 0) {
            require(
                lockedStake <= stake,
                "locked stake is greater than the whole stake"
            );
            LockedDelegation storage ld = getLockupInfo[delegator][
                toValidatorID
            ];
            ld.lockedStake = lockedStake;
            ld.fromEpoch = lockupFromEpoch;
            ld.endTime = lockupEndTime;
            ld.duration = lockupDuration;
            getStashedLockupRewards[delegator][toValidatorID]
                .lockupExtraReward = earlyUnlockPenalty;
            emit LockedUpStake(
                delegator,
                toValidatorID,
                lockupDuration,
                lockedStake
            );
        }
    }

    /*
    Methods
    */

    function createValidator(bytes calldata pubkey) external payable {
        require(msg.value >= minSelfStake(), "insufficient self-stake");
        require(pubkey.length > 0 && pubkey.length == 66, "invalid pubkey");

        uint256 count = 0;

        for (uint256 i = 0; i < 4; i++) {
            if (pubkey[pubkey.length -4 + i] != 0) {
                count = count + 1;
            }
        }

        require(count > 0, "invalid pubkey");

        _createValidator(msg.sender, pubkey);
        _delegate(msg.sender, lastValidatorID, msg.value);
    }

    function _createValidator(address auth, bytes memory pubkey) internal {
        uint256 validatorID = ++lastValidatorID;
        _rawCreateValidator(
            auth,
            validatorID,
            pubkey,
            OK_STATUS,
            currentEpoch(),
            _now(),
            0,
            0
        );
    }

    function _rawCreateValidator(
        address auth,
        uint256 validatorID,
        bytes memory pubkey,
        uint256 status,
        uint256 createdEpoch,
        uint256 createdTime,
        uint256 deactivatedEpoch,
        uint256 deactivatedTime
    ) internal {
        require(getValidatorID[auth] == 0, "validator already exists");
        getValidatorID[auth] = validatorID;
        getValidator[validatorID].status = status;
        getValidator[validatorID].createdEpoch = createdEpoch;
        getValidator[validatorID].createdTime = createdTime;
        getValidator[validatorID].deactivatedTime = deactivatedTime;
        getValidator[validatorID].deactivatedEpoch = deactivatedEpoch;
        getValidator[validatorID].auth = auth;
        getValidatorPubkey[validatorID] = pubkey;

        emit CreatedValidator(validatorID, auth, createdEpoch, createdTime);
        if (deactivatedEpoch != 0) {
            emit DeactivatedValidator(
                validatorID,
                deactivatedEpoch,
                deactivatedTime
            );
        }
        if (status != 0) {
            emit ChangedValidatorStatus(validatorID, status);
        }
    }

    function getSelfStake(uint256 validatorID) public view returns (uint256) {
        return getStake[getValidator[validatorID].auth][validatorID];
    }

    function _checkDelegatedStakeLimit(uint256 validatorID)
        internal
        view
        returns (bool)
    {
        return
            getValidator[validatorID].receivedStake <=
            getSelfStake(validatorID).mul(maxDelegatedRatio()).div(
                Decimal.unit()
            );
    }

    function delegate(uint256 toValidatorID) external payable {
        _delegate(msg.sender, toValidatorID, msg.value);
    }

    function _delegate(
        address delegator,
        uint256 toValidatorID,
        uint256 amount
    ) internal {
        require(_validatorExists(toValidatorID), "validator doesn't exist");
        require(
            getValidator[toValidatorID].status == OK_STATUS,
            "validator isn't active"
        );
        _rawDelegate(delegator, toValidatorID, amount);
        require(
            _checkDelegatedStakeLimit(toValidatorID),
            "validator's delegations limit is exceeded"
        );
    }

    function _rawDelegate(
        address delegator,
        uint256 toValidatorID,
        uint256 amount
    ) internal {
        require(amount > 0, "zero amount");

        _stashRewards(delegator, toValidatorID);

        getStake[delegator][toValidatorID] = getStake[delegator][toValidatorID]
            .add(amount);
        uint256 origStake = getValidator[toValidatorID].receivedStake;
        getValidator[toValidatorID].receivedStake = origStake.add(amount);
        totalStake = totalStake.add(amount);
        if (getValidator[toValidatorID].status == OK_STATUS) {
            totalActiveStake = totalActiveStake.add(amount);
        }

        _syncValidator(toValidatorID, origStake == 0);

        emit Delegated(delegator, toValidatorID, amount);
    }

    function _setValidatorDeactivated(uint256 validatorID, uint256 status)
        internal
    {
        if (
            getValidator[validatorID].status == OK_STATUS && status != OK_STATUS
        ) {
            totalActiveStake = totalActiveStake.sub(
                getValidator[validatorID].receivedStake
            );
        }
        // status as a number is proportional to severity
        if (status > getValidator[validatorID].status) {
            getValidator[validatorID].status = status;
            if (getValidator[validatorID].deactivatedEpoch == 0) {
                getValidator[validatorID].deactivatedEpoch = currentEpoch();
                getValidator[validatorID].deactivatedTime = _now();
                emit DeactivatedValidator(
                    validatorID,
                    getValidator[validatorID].deactivatedEpoch,
                    getValidator[validatorID].deactivatedTime
                );
            }
            emit ChangedValidatorStatus(validatorID, status);
        }
    }

    function _rawUndelegate(
        address delegator,
        uint256 toValidatorID,
        uint256 amount
    ) internal {
        getStake[delegator][toValidatorID] -= amount;
        getValidator[toValidatorID].receivedStake = getValidator[toValidatorID]
            .receivedStake
            .sub(amount);
        totalStake = totalStake.sub(amount);
        if (getValidator[toValidatorID].status == OK_STATUS) {
            totalActiveStake = totalActiveStake.sub(amount);
        }

        uint256 selfStakeAfterwards = getSelfStake(toValidatorID);
        if (selfStakeAfterwards != 0) {
            require(
                selfStakeAfterwards >= minSelfStake(),
                "insufficient self-stake"
            );
            require(
                _checkDelegatedStakeLimit(toValidatorID),
                "validator's delegations limit is exceeded"
            );
        } else {
            _setValidatorDeactivated(toValidatorID, WITHDRAWN_BIT);
        }
    }

    function undelegate(
        uint256 toValidatorID,
        uint256 wrID,
        uint256 amount
    ) public {
        address delegator = msg.sender;

        _stashRewards(delegator, toValidatorID);

        require(amount > 0, "zero amount");
        require(
            amount <= getUnlockedStake(delegator, toValidatorID),
            "not enough unlocked stake"
        );
        require(
            _checkAllowedToWithdraw(delegator, toValidatorID),
            "outstanding sFTM balance"
        );

        require(
            getWithdrawalRequest[delegator][toValidatorID][wrID].amount == 0,
            "wrID already exists"
        );

        _rawUndelegate(delegator, toValidatorID, amount);

        getWithdrawalRequest[delegator][toValidatorID][wrID].amount = amount;
        getWithdrawalRequest[delegator][toValidatorID][wrID]
            .epoch = currentEpoch();
        getWithdrawalRequest[delegator][toValidatorID][wrID].time = _now();

        _syncValidator(toValidatorID, false);

        emit Undelegated(delegator, toValidatorID, wrID, amount);
    }

    function isSlashed(uint256 validatorID) public view returns (bool) {
        return getValidator[validatorID].status & CHEATER_MASK != 0;
    }

    function getSlashingPenalty(
        uint256 amount,
        bool isCheater,
        uint256 refundRatio
    ) internal pure returns (uint256 penalty) {
        if (!isCheater || refundRatio >= Decimal.unit()) {
            return 0;
        }
        // round penalty upwards (ceiling) to prevent dust amount attacks
        penalty = amount
            .mul(Decimal.unit() - refundRatio)
            .div(Decimal.unit())
            .add(1);
        if (penalty > amount) {
            return amount;
        }
        return penalty;
    }

    function withdraw(uint256 toValidatorID, uint256 wrID) public {
        address payable delegator = msg.sender;
        WithdrawalRequest memory request = getWithdrawalRequest[delegator][
            toValidatorID
        ][wrID];
        require(request.epoch != 0, "request doesn't exist");
        require(
            _checkAllowedToWithdraw(delegator, toValidatorID),
            "outstanding sFTM balance"
        );

        uint256 requestTime = request.time;
        uint256 requestEpoch = request.epoch;
        if (
            getValidator[toValidatorID].deactivatedTime != 0 &&
            getValidator[toValidatorID].deactivatedTime < requestTime
        ) {
            requestTime = getValidator[toValidatorID].deactivatedTime;
            requestEpoch = getValidator[toValidatorID].deactivatedEpoch;
        }

        require(
            _now() >= requestTime + withdrawalPeriodTime(),
            "not enough time passed"
        );
        require(
            currentEpoch() >= requestEpoch + withdrawalPeriodEpochs(),
            "not enough epochs passed"
        );

        uint256 amount = getWithdrawalRequest[delegator][toValidatorID][wrID]
            .amount;
        bool isCheater = isSlashed(toValidatorID);
        uint256 penalty = getSlashingPenalty(
            amount,
            isCheater,
            slashingRefundRatio[toValidatorID]
        );
        delete getWithdrawalRequest[delegator][toValidatorID][wrID];

        totalSlashedStake += penalty;
        require(amount > penalty, "stake is fully slashed");
        // It's important that we transfer after erasing (protection against Re-Entrancy)
        (bool sent,) = delegator.call.value(amount.sub(penalty))("");
        require(sent, "Failed to send FTM");

        emit Withdrawn(delegator, toValidatorID, wrID, amount);
    }

    function deactivateValidator(uint256 validatorID, uint256 status)
        external
        onlyDriver
    {
        require(status != OK_STATUS, "wrong status");

        _setValidatorDeactivated(validatorID, status);
        _syncValidator(validatorID, false);
    }

    function _calcRawValidatorEpochBaseReward(
        uint256 epochDuration,
        uint256 _baseRewardPerSecond,
        uint256 baseRewardWeight,
        uint256 totalBaseRewardWeight
    ) internal pure returns (uint256) {
        if (baseRewardWeight == 0) {
            return 0;
        }
        uint256 totalReward = epochDuration.mul(_baseRewardPerSecond);
        return totalReward.mul(baseRewardWeight).div(totalBaseRewardWeight);
    }

    function _calcRawValidatorEpochTxReward(
        uint256 epochFee,
        uint256 txRewardWeight,
        uint256 totalTxRewardWeight
    ) internal view returns (uint256) {
        if (txRewardWeight == 0) {
            return 0;
        }
        uint256 txReward = epochFee.mul(txRewardWeight).div(
            totalTxRewardWeight
        );
        // fee reward except contractCommission
        return
            txReward.mul(Decimal.unit() - contractCommission()).div(
                Decimal.unit()
            );
    }

    function _calcValidatorCommission(uint256 rawReward, uint256 commission)
        internal
        pure
        returns (uint256)
    {
        return rawReward.mul(commission).div(Decimal.unit());
    }

    function _highestPayableEpoch(uint256 validatorID)
        internal
        view
        returns (uint256)
    {
        if (getValidator[validatorID].deactivatedEpoch != 0) {
            if (
                currentSealedEpoch < getValidator[validatorID].deactivatedEpoch
            ) {
                return currentSealedEpoch;
            }
            return getValidator[validatorID].deactivatedEpoch;
        }
        return currentSealedEpoch;
    }

    // find highest epoch such that _isLockedUpAtEpoch returns true (using binary search)
    function _highestLockupEpoch(address delegator, uint256 validatorID)
        internal
        view
        returns (uint256)
    {
        uint256 l = getLockupInfo[delegator][validatorID].fromEpoch;
        uint256 r = currentSealedEpoch;
        if (_isLockedUpAtEpoch(delegator, validatorID, r)) {
            return r;
        }
        if (!_isLockedUpAtEpoch(delegator, validatorID, l)) {
            return 0;
        }
        if (l > r) {
            return 0;
        }
        while (l < r) {
            uint256 m = (l + r) / 2;
            if (_isLockedUpAtEpoch(delegator, validatorID, m)) {
                l = m + 1;
            } else {
                r = m;
            }
        }
        if (r == 0) {
            return 0;
        }
        return r - 1;
    }

    function _scaleLockupReward(uint256 fullReward, uint256 lockupDuration)
        internal
        view
        returns (Rewards memory reward)
    {
        reward = Rewards(0, 0, 0);
        if (lockupDuration != 0) {
            uint256 maxLockupExtraRatio = Decimal.unit() -
                unlockedRewardRatio();
            uint256 lockupExtraRatio = maxLockupExtraRatio
                .mul(lockupDuration)
                .div(maxLockupDuration());
            uint256 totalScaledReward = fullReward
                .mul(unlockedRewardRatio() + lockupExtraRatio)
                .div(Decimal.unit());
            reward.lockupBaseReward = fullReward.mul(unlockedRewardRatio()).div(
                Decimal.unit()
            );
            reward.lockupExtraReward =
                totalScaledReward -
                reward.lockupBaseReward;
        } else {
            reward.unlockedReward = fullReward.mul(unlockedRewardRatio()).div(
                Decimal.unit()
            );
        }
        return reward;
    }

    function sumRewards(Rewards memory a, Rewards memory b)
        internal
        pure
        returns (Rewards memory)
    {
        return
            Rewards(
                a.lockupExtraReward.add(b.lockupExtraReward),
                a.lockupBaseReward.add(b.lockupBaseReward),
                a.unlockedReward.add(b.unlockedReward)
            );
    }

    function sumRewards(
        Rewards memory a,
        Rewards memory b,
        Rewards memory c
    ) internal pure returns (Rewards memory) {
        return sumRewards(sumRewards(a, b), c);
    }

    function _newRewards(address delegator, uint256 toValidatorID)
        internal
        view
        returns (Rewards memory)
    {
        uint256 stashedUntil = stashedRewardsUntilEpoch[delegator][
            toValidatorID
        ];
        uint256 payableUntil = _highestPayableEpoch(toValidatorID);
        uint256 lockedUntil = _highestLockupEpoch(delegator, toValidatorID);
        if (lockedUntil > payableUntil) {
            lockedUntil = payableUntil;
        }
        if (lockedUntil < stashedUntil) {
            lockedUntil = stashedUntil;
        }

        LockedDelegation storage ld = getLockupInfo[delegator][toValidatorID];
        uint256 wholeStake = getStake[delegator][toValidatorID];
        uint256 unlockedStake = wholeStake.sub(ld.lockedStake);
        uint256 fullReward;

        // count reward for locked stake during lockup epochs
        fullReward = _newRewardsOf(
            ld.lockedStake,
            toValidatorID,
            stashedUntil,
            lockedUntil
        );
        Rewards memory plReward = _scaleLockupReward(fullReward, ld.duration);
        // count reward for unlocked stake during lockup epochs
        fullReward = _newRewardsOf(
            unlockedStake,
            toValidatorID,
            stashedUntil,
            lockedUntil
        );
        Rewards memory puReward = _scaleLockupReward(fullReward, 0);
        // count lockup reward for unlocked stake during unlocked epochs
        fullReward = _newRewardsOf(
            wholeStake,
            toValidatorID,
            lockedUntil,
            payableUntil
        );
        Rewards memory wuReward = _scaleLockupReward(fullReward, 0);

        return sumRewards(plReward, puReward, wuReward);
    }

    function _newRewardsOf(
        uint256 stakeAmount,
        uint256 toValidatorID,
        uint256 fromEpoch,
        uint256 toEpoch
    ) internal view returns (uint256) {
        if (fromEpoch >= toEpoch) {
            return 0;
        }
        uint256 stashedRate = getEpochSnapshot[fromEpoch]
            .accumulatedRewardPerToken[toValidatorID];
        uint256 currentRate = getEpochSnapshot[toEpoch]
            .accumulatedRewardPerToken[toValidatorID];
        return
            currentRate.sub(stashedRate).mul(stakeAmount).div(Decimal.unit());
    }

    function _pendingRewards(address delegator, uint256 toValidatorID)
        internal
        view
        returns (Rewards memory)
    {
        Rewards memory reward = _newRewards(delegator, toValidatorID);
        return sumRewards(_rewardsStash[delegator][toValidatorID], reward);
    }

    function pendingRewards(address delegator, uint256 toValidatorID)
        public
        view
        returns (uint256)
    {
        Rewards memory reward = _pendingRewards(delegator, toValidatorID);
        return
            reward.unlockedReward.add(reward.lockupBaseReward).add(
                reward.lockupExtraReward
            );
    }

    function stashRewards(address delegator, uint256 toValidatorID) external {
        require(_stashRewards(delegator, toValidatorID), "nothing to stash");
    }

    function _stashRewards(address delegator, uint256 toValidatorID)
        internal
        returns (bool updated)
    {
        Rewards memory nonStashedReward = _newRewards(delegator, toValidatorID);
        stashedRewardsUntilEpoch[delegator][
            toValidatorID
        ] = _highestPayableEpoch(toValidatorID);
        _rewardsStash[delegator][toValidatorID] = sumRewards(
            _rewardsStash[delegator][toValidatorID],
            nonStashedReward
        );
        getStashedLockupRewards[delegator][toValidatorID] = sumRewards(
            getStashedLockupRewards[delegator][toValidatorID],
            nonStashedReward
        );
        if (!isLockedUp(delegator, toValidatorID)) {
            delete getLockupInfo[delegator][toValidatorID];
            delete getStashedLockupRewards[delegator][toValidatorID];
        }
        return
            nonStashedReward.lockupBaseReward != 0 ||
            nonStashedReward.lockupExtraReward != 0 ||
            nonStashedReward.unlockedReward != 0;
    }

    function _mintNativeToken(uint256 amount) internal {
        // balance will be increased after the transaction is processed
        node.incBalance(address(this), amount);
        totalSupply = totalSupply.add(amount);
    }

    function _claimRewards(address delegator, uint256 toValidatorID)
        internal
        returns (Rewards memory rewards)
    {
        _stashRewards(delegator, toValidatorID);
        rewards = _rewardsStash[delegator][toValidatorID];
        uint256 totalReward = rewards
            .unlockedReward
            .add(rewards.lockupBaseReward)
            .add(rewards.lockupExtraReward);
        require(totalReward != 0, "zero rewards");
        delete _rewardsStash[delegator][toValidatorID];
        // It's important that we mint after erasing (protection against Re-Entrancy)
        _mintNativeToken(totalReward);
        return rewards;
    }

    function claimRewards(uint256 toValidatorID) public noActiveProposals {
        address payable delegator = msg.sender;
        Rewards memory rewards = _claimRewards(delegator, toValidatorID);
        // It's important that we transfer after erasing (protection against Re-Entrancy)
<<<<<<< HEAD
        (bool sent, ) = delegator.call.value(
            rewards.lockupExtraReward.add(rewards.lockupBaseReward).add(
                rewards.unlockedReward
            )
        )("");
=======
        (bool sent,) = delegator.call.value(rewards.lockupExtraReward.add(rewards.lockupBaseReward).add(rewards.unlockedReward))("");
>>>>>>> 524f147a
        require(sent, "Failed to send FTM");

        emit ClaimedRewards(
            delegator,
            toValidatorID,
            rewards.lockupExtraReward,
            rewards.lockupBaseReward,
            rewards.unlockedReward
        );
    }

    function restakeRewards(uint256 toValidatorID) public {
        address delegator = msg.sender;
        Rewards memory rewards = _claimRewards(delegator, toValidatorID);

        uint256 lockupReward = rewards.lockupExtraReward.add(
            rewards.lockupBaseReward
        );
        _delegate(
            delegator,
            toValidatorID,
            lockupReward.add(rewards.unlockedReward)
        );
        getLockupInfo[delegator][toValidatorID].lockedStake += lockupReward;
        emit RestakedRewards(
            delegator,
            toValidatorID,
            rewards.lockupExtraReward,
            rewards.lockupBaseReward,
            rewards.unlockedReward
        );
    }

    // _syncValidator updates the validator data on node
    function _syncValidator(uint256 validatorID, bool syncPubkey) public {
        require(_validatorExists(validatorID), "validator doesn't exist");
        // emit special log for node
        uint256 weight = getValidator[validatorID].receivedStake;
        if (getValidator[validatorID].status != OK_STATUS) {
            weight = 0;
        }
        node.updateValidatorWeight(validatorID, weight);
        if (syncPubkey && weight != 0) {
            node.updateValidatorPubkey(
                validatorID,
                getValidatorPubkey[validatorID]
            );
        }
    }

    function _validatorExists(uint256 validatorID)
        internal
        view
        returns (bool)
    {
        return getValidator[validatorID].createdTime != 0;
    }

    function offlinePenaltyThreshold()
        public
        view
        returns (uint256 blocksNum, uint256 time)
    {
        return (offlinePenaltyThresholdBlocksNum, offlinePenaltyThresholdTime);
    }

    function updateBaseRewardPerSecond(uint256 value) external onlyOwner {
        require(
            value <= 32.967977168935185184 * 1e18,
            "too large reward per second"
        );
        baseRewardPerSecond = value;
        emit UpdatedBaseRewardPerSec(value);
    }

    function updateOfflinePenaltyThreshold(uint256 blocksNum, uint256 time)
        external
        onlyOwner
    {
        offlinePenaltyThresholdTime = time;
        offlinePenaltyThresholdBlocksNum = blocksNum;
        emit UpdatedOfflinePenaltyThreshold(blocksNum, time);
    }

    function updateSlashingRefundRatio(uint256 validatorID, uint256 refundRatio)
        external
        onlyOwner
    {
        require(isSlashed(validatorID), "validator isn't slashed");
        require(
            refundRatio <= Decimal.unit(),
            "must be less than or equal to 1.0"
        );
        slashingRefundRatio[validatorID] = refundRatio;
        emit UpdatedSlashingRefundRatio(validatorID, refundRatio);
    }

    function updateStakeTokenizerAddress(address addr) external onlyOwner {
        stakeTokenizerAddress = addr;
    }

    function updateTargetGasPowerPerSecond(uint256 v) onlyOwner external {
        targetGasPowerPerSecond = v;
    }

    function updateGasPriceBalancingCounterweight(uint256 v) onlyOwner external {
        counterweight = v;
    }

    // updateTotalSupply allows to fix the different between actual total supply and totalSupply field due to the
    // bug fixed in 3c828b56b7cd32ea058a954fad3cd726e193cc77
    function updateTotalSupply(int256 diff) external onlyOwner {
        if (diff >= 0) {
            totalSupply += uint256(diff);
        } else {
            totalSupply -= uint256(- diff);
        }
    }

    // mintFTM allows SFC owner to mint an arbitrary amount of FTM tokens
    // justification is a human readable description of why tokens were minted (e.g. because ERC20 FTM tokens were burnt)
    function mintFTM(
        address payable receiver,
        uint256 amount,
        string calldata justification
    ) external onlyOwner {
        _mintNativeToken(amount);
        receiver.transfer(amount);
        emit InflatedFTM(receiver, amount, justification);
    }

    function _sealEpoch_offline(
        EpochSnapshot storage snapshot,
        uint256[] memory validatorIDs,
        uint256[] memory offlineTime,
        uint256[] memory offlineBlocks
    ) internal {
        // mark offline nodes
        for (uint256 i = 0; i < validatorIDs.length; i++) {
            if (
                offlineBlocks[i] > offlinePenaltyThresholdBlocksNum &&
                offlineTime[i] >= offlinePenaltyThresholdTime
            ) {
                _setValidatorDeactivated(validatorIDs[i], OFFLINE_BIT);
                _syncValidator(validatorIDs[i], false);
            }
            // log data
            snapshot.offlineTime[validatorIDs[i]] = offlineTime[i];
            snapshot.offlineBlocks[validatorIDs[i]] = offlineBlocks[i];
        }
    }

    struct _SealEpochRewardsCtx {
        uint256[] baseRewardWeights;
        uint256 totalBaseRewardWeight;
        uint256[] txRewardWeights;
        uint256 totalTxRewardWeight;
        uint256 epochFee;
    }

    function _sealEpoch_rewards(uint256 epochDuration, EpochSnapshot storage snapshot, EpochSnapshot storage prevSnapshot, uint256[] memory validatorIDs, uint256[] memory uptimes, uint256[] memory accumulatedOriginatedTxsFee) internal {
        _SealEpochRewardsCtx memory ctx = _SealEpochRewardsCtx(new uint[](validatorIDs.length), 0, new uint[](validatorIDs.length), 0, 0);

        for (uint256 i = 0; i < validatorIDs.length; i++) {
            uint256 prevAccumulatedTxsFee = prevSnapshot.accumulatedOriginatedTxsFee[validatorIDs[i]];
            uint256 originatedTxsFee = 0;
            if (accumulatedOriginatedTxsFee[i] > prevAccumulatedTxsFee) {
                originatedTxsFee = accumulatedOriginatedTxsFee[i] - prevAccumulatedTxsFee;
            }
            // txRewardWeight = {originatedTxsFee} * {uptime}
            // originatedTxsFee is roughly proportional to {uptime} * {stake}, so the whole formula is roughly
            // {stake} * {uptime} ^ 2
            ctx.txRewardWeights[i] = originatedTxsFee * uptimes[i] / epochDuration;
            ctx.totalTxRewardWeight = ctx.totalTxRewardWeight.add(ctx.txRewardWeights[i]);
            ctx.epochFee = ctx.epochFee.add(originatedTxsFee);
        }

        for (uint256 i = 0; i < validatorIDs.length; i++) {
            // baseRewardWeight = {stake} * {uptime ^ 2}
            ctx.baseRewardWeights[i] = (((snapshot.receivedStake[validatorIDs[i]] * uptimes[i]) / epochDuration) * uptimes[i]) / epochDuration;
            ctx.totalBaseRewardWeight = ctx.totalBaseRewardWeight.add(ctx.baseRewardWeights[i]);
        }

        for (uint256 i = 0; i < validatorIDs.length; i++) {
            uint256 rawReward = _calcRawValidatorEpochBaseReward(epochDuration, baseRewardPerSecond, ctx.baseRewardWeights[i], ctx.totalBaseRewardWeight);
            rawReward = rawReward.add(_calcRawValidatorEpochTxReward(ctx.epochFee, ctx.txRewardWeights[i], ctx.totalTxRewardWeight));

            uint256 validatorID = validatorIDs[i];
            address validatorAddr = getValidator[validatorID].auth;
            // accounting validator's commission
            uint256 commissionRewardFull = _calcValidatorCommission(rawReward, validatorCommission());
            uint256 selfStake = getStake[validatorAddr][validatorID];
            if (selfStake != 0) {
                uint256 lCommissionRewardFull = (commissionRewardFull * getLockedStake(validatorAddr, validatorID)) / selfStake;
                uint256 uCommissionRewardFull = commissionRewardFull - lCommissionRewardFull;
                Rewards memory lCommissionReward = _scaleLockupReward(lCommissionRewardFull, getLockupInfo[validatorAddr][validatorID].duration);
                Rewards memory uCommissionReward = _scaleLockupReward(uCommissionRewardFull, 0);
                _rewardsStash[validatorAddr][validatorID] = sumRewards(_rewardsStash[validatorAddr][validatorID], lCommissionReward, uCommissionReward);
                getStashedLockupRewards[validatorAddr][validatorID] = sumRewards(getStashedLockupRewards[validatorAddr][validatorID], lCommissionReward, uCommissionReward);
            }
            // accounting reward per token for delegators
            uint256 delegatorsReward = rawReward - commissionRewardFull;
            // note: use latest stake for the sake of rewards distribution accuracy, not snapshot.receivedStake
            uint256 receivedStake = getValidator[validatorID].receivedStake;
            uint256 rewardPerToken = 0;
            if (receivedStake != 0) {
                rewardPerToken = (delegatorsReward * Decimal.unit()) / receivedStake;
            }
            snapshot.accumulatedRewardPerToken[validatorID] = prevSnapshot.accumulatedRewardPerToken[validatorID] + rewardPerToken;

            snapshot.accumulatedOriginatedTxsFee[validatorID] = accumulatedOriginatedTxsFee[i];
            snapshot.accumulatedUptime[validatorID] = prevSnapshot.accumulatedUptime[validatorID] + uptimes[i];
        }

        snapshot.epochFee = ctx.epochFee;
        snapshot.totalBaseRewardWeight = ctx.totalBaseRewardWeight;
        snapshot.totalTxRewardWeight = ctx.totalTxRewardWeight;
        if (totalSupply > snapshot.epochFee) {
            totalSupply -= snapshot.epochFee;
        } else {
            totalSupply = 0;
        }
    }


    function _sealEpoch_minGasPrice(uint256 epochDuration, uint256 epochGas) internal {
        // change minGasPrice proportionally to the difference between target and received epochGas
        uint256 targetEpochGas = epochDuration * targetGasPowerPerSecond + 1;
        uint256 gasPriceDeltaRatio = epochGas * Decimal.unit() / targetEpochGas;
        // scale down the change speed (estimate gasPriceDeltaRatio ^ (epochDuration / counterweight))
        gasPriceDeltaRatio = (epochDuration * gasPriceDeltaRatio + counterweight * Decimal.unit()) / (epochDuration + counterweight);
        // limit the max/min possible delta in one epoch
        gasPriceDeltaRatio = GP.trimGasPriceChangeRatio(gasPriceDeltaRatio);

        // apply the ratio
        uint256 newMinGasPrice = minGasPrice * gasPriceDeltaRatio / Decimal.unit();
        // limit the max/min possible minGasPrice
        newMinGasPrice = GP.trimMinGasPrice(newMinGasPrice);
        // apply new minGasPrice
        minGasPrice = newMinGasPrice;
    }

    function sealEpoch(uint256[] calldata offlineTime, uint256[] calldata offlineBlocks, uint256[] calldata uptimes, uint256[] calldata originatedTxsFee, uint256 epochGas) external onlyDriver {
        EpochSnapshot storage snapshot = getEpochSnapshot[currentEpoch()];
        uint256[] memory validatorIDs = snapshot.validatorIDs;

        _sealEpoch_offline(snapshot, validatorIDs, offlineTime, offlineBlocks);
<<<<<<< HEAD
        _sealEpoch_rewards(snapshot, validatorIDs, uptimes, originatedTxsFee);
=======
>>>>>>> 524f147a
        {
            EpochSnapshot storage prevSnapshot = getEpochSnapshot[currentSealedEpoch];
            uint256 epochDuration = 1;
            if (_now() > prevSnapshot.endTime) {
                epochDuration = _now() - prevSnapshot.endTime;
            }
            _sealEpoch_rewards(epochDuration, snapshot, prevSnapshot, validatorIDs, uptimes, originatedTxsFee);
            _sealEpoch_minGasPrice(epochDuration, epochGas);
        }

        currentSealedEpoch = currentEpoch();
        snapshot.endTime = _now();
        snapshot.baseRewardPerSecond = baseRewardPerSecond;
        snapshot.totalSupply = totalSupply;
    }

    function sealEpochValidators(uint256[] calldata nextValidatorIDs) external onlyDriver {
        EpochSnapshot storage snapshot = getEpochSnapshot[currentEpoch()];
        // fill data for the next snapshot
        for (uint256 i = 0; i < nextValidatorIDs.length; i++) {
            uint256 validatorID = nextValidatorIDs[i];
            uint256 receivedStake = getValidator[validatorID].receivedStake;
            snapshot.receivedStake[validatorID] = receivedStake;
            snapshot.totalStake = snapshot.totalStake.add(receivedStake);
        }
        snapshot.validatorIDs = nextValidatorIDs;
        node.updateMinGasPrice(minGasPrice);
    }

    function _now() internal view returns (uint256) {
        return block.timestamp;
    }

    function epochEndTime(uint256 epoch) internal view returns (uint256) {
        return getEpochSnapshot[epoch].endTime;
    }

<<<<<<< HEAD
    function isLockedUp(address delegator, uint256 toValidatorID)
        public
        view
        returns (bool)
    {
        return
            getLockupInfo[delegator][toValidatorID].endTime != 0 &&
            getLockupInfo[delegator][toValidatorID].lockedStake != 0 &&
            _now() <= getLockupInfo[delegator][toValidatorID].endTime;
    }

    function _isLockedUpAtEpoch(
        address delegator,
        uint256 toValidatorID,
        uint256 epoch
    ) internal view returns (bool) {
        return
            getLockupInfo[delegator][toValidatorID].fromEpoch <= epoch &&
            epochEndTime(epoch) <=
            getLockupInfo[delegator][toValidatorID].endTime;
    }

    function _checkAllowedToWithdraw(address delegator, uint256 toValidatorID)
        internal
        view
        returns (bool)
    {
=======
    function isLockedUp(address delegator, uint256 toValidatorID) view public returns (bool) {
        return getLockupInfo[delegator][toValidatorID].endTime != 0 && getLockupInfo[delegator][toValidatorID].lockedStake != 0 && _now() <= getLockupInfo[delegator][toValidatorID].endTime;
    }

    function _isLockedUpAtEpoch(address delegator, uint256 toValidatorID, uint256 epoch) internal view returns (bool) {
        return getLockupInfo[delegator][toValidatorID].fromEpoch <= epoch && epochEndTime(epoch) <= getLockupInfo[delegator][toValidatorID].endTime;
    }

    function _checkAllowedToWithdraw(address delegator, uint256 toValidatorID) internal view returns (bool) {
>>>>>>> 524f147a
        if (stakeTokenizerAddress == address(0)) {
            return true;
        }
        return
            StakeTokenizer(stakeTokenizerAddress).allowedToWithdrawStake(
                delegator,
                toValidatorID
            );
    }

    function getUnlockedStake(address delegator, uint256 toValidatorID)
        public
        view
        returns (uint256)
    {
        if (!isLockedUp(delegator, toValidatorID)) {
            return getStake[delegator][toValidatorID];
        }
        return
            getStake[delegator][toValidatorID].sub(
                getLockupInfo[delegator][toValidatorID].lockedStake
            );
    }

    function _lockStake(
        address delegator,
        uint256 toValidatorID,
        uint256 lockupDuration,
        uint256 amount
    ) internal {
        require(
            amount <= getUnlockedStake(delegator, toValidatorID),
            "not enough stake"
        );
        require(
            getValidator[toValidatorID].status == OK_STATUS,
            "validator isn't active"
        );

        require(
            lockupDuration >= minLockupDuration() &&
                lockupDuration <= maxLockupDuration(),
            "incorrect duration"
        );
        uint256 endTime = _now().add(lockupDuration);
        address validatorAddr = getValidator[toValidatorID].auth;
        if (delegator != validatorAddr) {
            require(
                getLockupInfo[validatorAddr][toValidatorID].endTime >= endTime,
                "validator lockup period will end earlier"
            );
        }

        _stashRewards(delegator, toValidatorID);

        // check lockup duration after _stashRewards, which has erased previous lockup if it has unlocked already
        LockedDelegation storage ld = getLockupInfo[delegator][toValidatorID];
        require(
            lockupDuration >= ld.duration,
            "lockup duration cannot decrease"
        );

        ld.lockedStake = ld.lockedStake.add(amount);
        ld.fromEpoch = currentEpoch();
        ld.endTime = endTime;
        ld.duration = lockupDuration;

        emit LockedUpStake(delegator, toValidatorID, lockupDuration, amount);
    }

    function lockStake(
        uint256 toValidatorID,
        uint256 lockupDuration,
        uint256 amount
    ) public {
        address delegator = msg.sender;
        require(amount > 0, "zero amount");
        require(!isLockedUp(delegator, toValidatorID), "already locked up");
        _lockStake(delegator, toValidatorID, lockupDuration, amount);
    }

    function relockStake(
        uint256 toValidatorID,
        uint256 lockupDuration,
        uint256 amount
    ) public {
        address delegator = msg.sender;
        _lockStake(delegator, toValidatorID, lockupDuration, amount);
    }

    function _popDelegationUnlockPenalty(
        address delegator,
        uint256 toValidatorID,
        uint256 unlockAmount,
        uint256 totalAmount
    ) internal returns (uint256) {
        uint256 lockupExtraRewardShare = getStashedLockupRewards[delegator][
            toValidatorID
        ].lockupExtraReward.mul(unlockAmount).div(totalAmount);
        uint256 lockupBaseRewardShare = getStashedLockupRewards[delegator][
            toValidatorID
        ].lockupBaseReward.mul(unlockAmount).div(totalAmount);
        uint256 penalty = lockupExtraRewardShare + lockupBaseRewardShare / 2;
        getStashedLockupRewards[delegator][toValidatorID]
            .lockupExtraReward = getStashedLockupRewards[delegator][
            toValidatorID
        ].lockupExtraReward.sub(lockupExtraRewardShare);
        getStashedLockupRewards[delegator][toValidatorID]
            .lockupBaseReward = getStashedLockupRewards[delegator][
            toValidatorID
        ].lockupBaseReward.sub(lockupBaseRewardShare);
        if (penalty >= unlockAmount) {
            penalty = unlockAmount;
        }
        return penalty;
    }

    function unlockStake(uint256 toValidatorID, uint256 amount)
        external
        returns (uint256)
    {
        address delegator = msg.sender;
        LockedDelegation storage ld = getLockupInfo[delegator][toValidatorID];

        require(amount > 0, "zero amount");
        require(isLockedUp(delegator, toValidatorID), "not locked up");
        require(amount <= ld.lockedStake, "not enough locked stake");
        require(
            _checkAllowedToWithdraw(delegator, toValidatorID),
            "outstanding sFTM balance"
        );

        _stashRewards(delegator, toValidatorID);

        uint256 penalty = _popDelegationUnlockPenalty(
            delegator,
            toValidatorID,
            amount,
            ld.lockedStake
        );

        ld.lockedStake -= amount;
        _rawUndelegate(delegator, toValidatorID, penalty);

        emit UnlockedStake(delegator, toValidatorID, amount, penalty);
        return penalty;
    }
}<|MERGE_RESOLUTION|>--- conflicted
+++ resolved
@@ -2,10 +2,7 @@
 
 import "./StakerConstants.sol";
 import "./GasPriceConstants.sol";
-<<<<<<< HEAD
-=======
 import "../ownership/Ownable.sol";
->>>>>>> 524f147a
 import "../version/Version.sol";
 import "./NodeDriver.sol";
 import "./StakeTokenizer.sol";
@@ -305,31 +302,8 @@
         counterweight = 6 * 60 * 60;
     }
 
-<<<<<<< HEAD
-    function setGenesisValidator(
-        address auth,
-        uint256 validatorID,
-        bytes calldata pubkey,
-        uint256 status,
-        uint256 createdEpoch,
-        uint256 createdTime,
-        uint256 deactivatedEpoch,
-        uint256 deactivatedTime
-    ) external onlyDriver {
-        _rawCreateValidator(
-            auth,
-            validatorID,
-            pubkey,
-            status,
-            createdEpoch,
-            createdTime,
-            deactivatedEpoch,
-            deactivatedTime
-        );
-=======
     function setGenesisValidator(address auth, uint256 validatorID, bytes calldata pubkey, uint256 status, uint256 createdEpoch, uint256 createdTime, uint256 deactivatedEpoch, uint256 deactivatedTime) external onlyDriver {
         _rawCreateValidator(auth, validatorID, pubkey, status, createdEpoch, createdTime, deactivatedEpoch, deactivatedTime);
->>>>>>> 524f147a
         if (validatorID > lastValidatorID) {
             lastValidatorID = validatorID;
         }
@@ -955,15 +929,7 @@
         address payable delegator = msg.sender;
         Rewards memory rewards = _claimRewards(delegator, toValidatorID);
         // It's important that we transfer after erasing (protection against Re-Entrancy)
-<<<<<<< HEAD
-        (bool sent, ) = delegator.call.value(
-            rewards.lockupExtraReward.add(rewards.lockupBaseReward).add(
-                rewards.unlockedReward
-            )
-        )("");
-=======
         (bool sent,) = delegator.call.value(rewards.lockupExtraReward.add(rewards.lockupBaseReward).add(rewards.unlockedReward))("");
->>>>>>> 524f147a
         require(sent, "Failed to send FTM");
 
         emit ClaimedRewards(
@@ -1211,10 +1177,6 @@
         uint256[] memory validatorIDs = snapshot.validatorIDs;
 
         _sealEpoch_offline(snapshot, validatorIDs, offlineTime, offlineBlocks);
-<<<<<<< HEAD
-        _sealEpoch_rewards(snapshot, validatorIDs, uptimes, originatedTxsFee);
-=======
->>>>>>> 524f147a
         {
             EpochSnapshot storage prevSnapshot = getEpochSnapshot[currentSealedEpoch];
             uint256 epochDuration = 1;
@@ -1252,35 +1214,6 @@
         return getEpochSnapshot[epoch].endTime;
     }
 
-<<<<<<< HEAD
-    function isLockedUp(address delegator, uint256 toValidatorID)
-        public
-        view
-        returns (bool)
-    {
-        return
-            getLockupInfo[delegator][toValidatorID].endTime != 0 &&
-            getLockupInfo[delegator][toValidatorID].lockedStake != 0 &&
-            _now() <= getLockupInfo[delegator][toValidatorID].endTime;
-    }
-
-    function _isLockedUpAtEpoch(
-        address delegator,
-        uint256 toValidatorID,
-        uint256 epoch
-    ) internal view returns (bool) {
-        return
-            getLockupInfo[delegator][toValidatorID].fromEpoch <= epoch &&
-            epochEndTime(epoch) <=
-            getLockupInfo[delegator][toValidatorID].endTime;
-    }
-
-    function _checkAllowedToWithdraw(address delegator, uint256 toValidatorID)
-        internal
-        view
-        returns (bool)
-    {
-=======
     function isLockedUp(address delegator, uint256 toValidatorID) view public returns (bool) {
         return getLockupInfo[delegator][toValidatorID].endTime != 0 && getLockupInfo[delegator][toValidatorID].lockedStake != 0 && _now() <= getLockupInfo[delegator][toValidatorID].endTime;
     }
@@ -1290,7 +1223,6 @@
     }
 
     function _checkAllowedToWithdraw(address delegator, uint256 toValidatorID) internal view returns (bool) {
->>>>>>> 524f147a
         if (stakeTokenizerAddress == address(0)) {
             return true;
         }
