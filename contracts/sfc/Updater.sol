--- conflicted
+++ resolved
@@ -8,10 +8,6 @@
 import {SFC} from "./SFC.sol";
 import {SFCI} from "./SFCI.sol";
 import {Version} from "../version/Version.sol";
-<<<<<<< HEAD
-import {IErrors} from "../IErrors.sol";
-=======
->>>>>>> 846e556c
 
 interface GovI {
     function upgrade(address v) external;
@@ -25,7 +21,7 @@
     function version() external pure returns (bytes4);
 }
 
-contract Updater is IErrors {
+contract Updater {
     address public sfcFrom;
     address public sfcLib;
     address public sfcConsts;
