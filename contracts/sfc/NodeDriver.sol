--- conflicted
+++ resolved
@@ -3,27 +3,9 @@
 
 import {Initializable} from "../common/Initializable.sol";
 import {NodeDriverAuth} from "./NodeDriverAuth.sol";
-<<<<<<< HEAD
-import {IErrors} from "../IErrors.sol";
-
-interface EVMWriter {
-    function setBalance(address acc, uint256 value) external;
-
-    function copyCode(address acc, address from) external;
-
-    function swapCode(address acc, address where) external;
-
-    function setStorage(address acc, bytes32 key, bytes32 value) external;
-
-    function incNonce(address acc, uint256 diff) external;
-}
-
-contract NodeDriver is IErrors, Initializable {
-=======
 import {IEvmWriter} from "../interfaces/IEVMWriter.sol";
 
 contract NodeDriver is Initializable {
->>>>>>> 15407b97
     NodeDriverAuth internal backend;
     IEvmWriter internal evmWriter;
 
