// SPDX-License-Identifier: UNLICENSED
pragma solidity ^0.8.9;

import {Initializable} from "../common/Initializable.sol";
/**
 * @dev Contract module which provides a basic access control mechanism, where
 * there is an account (an owner) that can be granted exclusive access to
 * specific functions.
 *
 * This module is used through inheritance. It will make available the modifier
 * `onlyOwner`, which can be aplied to your functions to restrict their use to
 * the owner.
 */
contract Ownable is Initializable {
    address private _owner;

    /**
<<<<<<< HEAD
     * @dev The caller is not the owner.
     */
    error NotOwner();

    /**
     * @dev Given zero address.
     */
    error ZeroAddress();
=======
     * @dev The caller account is not authorized to perform an operation.
     */
    error OwnableUnauthorizedAccount(address account);

    /**
     * @dev The owner is not a valid owner account. (eg. `address(0)`)
     */
    error OwnableInvalidOwner(address owner);
>>>>>>> 78101a8e

    event OwnershipTransferred(address indexed previousOwner, address indexed newOwner);

    /**
     * @dev Initializes the contract setting the deployer as the initial owner.
     */
    function initialize(address sender) internal initializer {
        _owner = sender;
        emit OwnershipTransferred(address(0), _owner);
    }

    /**
     * @dev Returns the address of the current owner.
     */
    function owner() public view returns (address) {
        return _owner;
    }

    /**
     * @dev Throws if called by any account other than the owner.
     */
    modifier onlyOwner() {
        if (!isOwner()) {
<<<<<<< HEAD
            revert NotOwner();
=======
            revert OwnableUnauthorizedAccount(msg.sender);
>>>>>>> 78101a8e
        }
        _;
    }

    /**
     * @dev Returns true if the caller is the current owner.
     */
    function isOwner() public view returns (bool) {
        return msg.sender == _owner;
    }

    /**
     * @dev Leaves the contract without owner. It will not be possible to call
     * `onlyOwner` functions anymore. Can only be called by the current owner.
     *
     * > Note: Renouncing ownership will leave the contract without an owner,
     * thereby removing any functionality that is only available to the owner.
     */
    function renounceOwnership() public onlyOwner {
        emit OwnershipTransferred(_owner, address(0));
        _owner = address(0);
    }

    /**
     * @dev Transfers ownership of the contract to a new account (`newOwner`).
     * Can only be called by the current owner.
     */
    function transferOwnership(address newOwner) public onlyOwner {
        _transferOwnership(newOwner);
    }

    /**
     * @dev Transfers ownership of the contract to a new account (`newOwner`).
     */
    function _transferOwnership(address newOwner) internal {
        if (newOwner == address(0)) {
<<<<<<< HEAD
            revert ZeroAddress();
=======
            revert OwnableInvalidOwner(address(0));
>>>>>>> 78101a8e
        }
        emit OwnershipTransferred(_owner, newOwner);
        _owner = newOwner;
    }

    uint256[50] private ______gap;
}<|MERGE_RESOLUTION|>--- conflicted
+++ resolved
@@ -15,16 +15,6 @@
     address private _owner;
 
     /**
-<<<<<<< HEAD
-     * @dev The caller is not the owner.
-     */
-    error NotOwner();
-
-    /**
-     * @dev Given zero address.
-     */
-    error ZeroAddress();
-=======
      * @dev The caller account is not authorized to perform an operation.
      */
     error OwnableUnauthorizedAccount(address account);
@@ -33,7 +23,6 @@
      * @dev The owner is not a valid owner account. (eg. `address(0)`)
      */
     error OwnableInvalidOwner(address owner);
->>>>>>> 78101a8e
 
     event OwnershipTransferred(address indexed previousOwner, address indexed newOwner);
 
@@ -57,11 +46,7 @@
      */
     modifier onlyOwner() {
         if (!isOwner()) {
-<<<<<<< HEAD
-            revert NotOwner();
-=======
             revert OwnableUnauthorizedAccount(msg.sender);
->>>>>>> 78101a8e
         }
         _;
     }
@@ -98,11 +83,7 @@
      */
     function _transferOwnership(address newOwner) internal {
         if (newOwner == address(0)) {
-<<<<<<< HEAD
-            revert ZeroAddress();
-=======
             revert OwnableInvalidOwner(address(0));
->>>>>>> 78101a8e
         }
         emit OwnershipTransferred(_owner, newOwner);
         _owner = newOwner;
