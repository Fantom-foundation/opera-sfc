--- conflicted
+++ resolved
@@ -2,11 +2,7 @@
 pragma solidity ^0.8.9;
 
 import {Initializable} from "../common/Initializable.sol";
-<<<<<<< HEAD
-import {IErrors} from "../IErrors.sol";
 
-=======
->>>>>>> 15407b97
 /**
  * @dev Contract module which provides a basic access control mechanism, where
  * there is an account (an owner) that can be granted exclusive access to
@@ -16,7 +12,7 @@
  * `onlyOwner`, which can be aplied to your functions to restrict their use to
  * the owner.
  */
-contract Ownable is IErrors, Initializable {
+contract Ownable is Initializable {
     address private _owner;
 
     /**
@@ -51,11 +47,7 @@
      */
     modifier onlyOwner() {
         if (!isOwner()) {
-<<<<<<< HEAD
-            revert NotOwner();
-=======
             revert OwnableUnauthorizedAccount(msg.sender);
->>>>>>> 15407b97
         }
         _;
     }
@@ -92,11 +84,7 @@
      */
     function _transferOwnership(address newOwner) internal {
         if (newOwner == address(0)) {
-<<<<<<< HEAD
-            revert ZeroAddress();
-=======
             revert OwnableInvalidOwner(address(0));
->>>>>>> 15407b97
         }
         emit OwnershipTransferred(_owner, newOwner);
         _owner = newOwner;
