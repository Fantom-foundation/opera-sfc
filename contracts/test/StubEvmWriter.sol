--- conflicted
+++ resolved
@@ -1,11 +1,7 @@
 // SPDX-License-Identifier: UNLICENSED
 pragma solidity ^0.8.9;
 
-<<<<<<< HEAD
-import {EVMWriter} from "../sfc/NodeDriver.sol";
-=======
 import {IEvmWriter} from "../interfaces/IEVMWriter.sol";
->>>>>>> 15407b97
 
 contract StubEvmWriter is IEvmWriter {
     function setBalance(address acc, uint256 value) external {}
