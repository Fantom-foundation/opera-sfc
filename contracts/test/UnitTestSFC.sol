--- conflicted
+++ resolved
@@ -5,10 +5,6 @@
 import {SFC} from "../sfc/SFC.sol";
 import {SFCBase} from "../sfc/SFCBase.sol";
 import {SFCLib} from "../sfc/SFCLib.sol";
-<<<<<<< HEAD
-import {IErrors} from "../IErrors.sol";
-=======
->>>>>>> 846e556c
 import {NodeDriverAuth} from "../sfc/NodeDriverAuth.sol";
 import {NodeDriver} from "../sfc/NodeDriver.sol";
 import {UnitTestConstantsManager} from "./UnitTestConstantsManager.sol";
@@ -117,7 +113,7 @@
     }
 }
 
-interface SFCUnitTestI is IErrors {
+interface SFCUnitTestI {
     function currentSealedEpoch() external view returns (uint256);
 
     function getEpochSnapshot(
