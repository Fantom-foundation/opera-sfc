--- conflicted
+++ resolved
@@ -40,23 +40,15 @@
         return time;
     }
 
-<<<<<<< HEAD
     function _isNodeDriverAuth(address addr) internal view override returns (bool) {
         if (allowedNonNodeCalls) {
             return true;
         }
         return SFC._isNodeDriverAuth(addr);
-=======
-    function _isNode(address addr) internal view override returns (bool) {
-        if (allowedNonNodeCalls) {
-            return true;
-        }
-        return SFC._isNode(addr);
     }
 
     function syncValidator(uint256 validatorID, bool syncPubkey) public {
         _syncValidator(validatorID, syncPubkey);
->>>>>>> 1d0a4e14
     }
 }
 
